--- conflicted
+++ resolved
@@ -33,12 +33,8 @@
 # Can be absolute or a path that will be resolved against BACKEND_URL
 GOOGLE_CALLBACK_URL=/api/auth/google/callback
 # In production, set BACKEND_URL (or PUBLIC_BACKEND_URL/API_PUBLIC_URL/API_URL)
-<<<<<<< HEAD
-# so the callback can resolve to a fully-qualified, non-localhost URL.
-=======
 # so the callback can resolve to a fully-qualified, non-localhost URL. Google
 # rejects redirect URIs that point to localhost in production.
->>>>>>> 993a73ea
 
 # Backup login (for script toggle)
 TFP_BACKUP_USER=<BACKUP_USER>
