# -----------------------------------------------------------------------------
# Too Funny Productions – Local Dev Environment (.env)
# -----------------------------------------------------------------------------
# Engine/host: PostgreSQL 18 on Windows (data dir H:\apps\pgsql\data)
# Local DB will be your source of truth for dev.
# -----------------------------------------------------------------------------

# --- Database (use either DATABASE_URL or discrete DB_* values) -------------
DATABASE_URL=postgresql://postgres:<PASSWORD>@127.0.0.1:5432/toofunny?sslmode=disable

DB_HOST=127.0.0.1
DB_PORT=5432
DB_NAME=toofunny
DB_USER=postgres
DB_PASSWORD=<PASSWORD>         # Set/reset instructions below
DB_SSLMODE=disable

# --- App/runtime -------------------------------------------------------------
# Generate a strong random value (instructions below)
SESSION_SECRET=<SET_ME>

# Comma-separated allowlist of FULL EMAIL ADDRESSES for Google sign-in
# (e.g., kevin@example.com,lucius@example.com,maggie@example.com,donovan@example.com)
ALLOWLIST_EMAILS=<CSV_EMAILS>

# Frontend dev server (Vite default). Match this to your running frontend.
FRONTEND_URL=http://localhost:5173
CORS_ORIGIN=http://localhost:5173

# Google OAuth
GOOGLE_CLIENT_ID=<GOOGLE_CLIENT_ID>
GOOGLE_CLIENT_SECRET=<GOOGLE_CLIENT_SECRET>
GOOGLE_CALLBACK_URL=http://localhost:5000/api/auth/google/callback

# Backup login (for script toggle)
TFP_BACKUP_USER=<BACKUP_USER>
TFP_BACKUP_PASS=<BACKUP_PASS>

# Toggle (0=backup login, 1=Google OAuth)
AUTH_MODE=1

<<<<<<< HEAD
# Supabase (prod/staging). Keep placeholders for reference; do not use for local DB.
SUPABASE_URL=<SUPABASE_URL>
SUPABASE_SERVICE_KEY=<SUPABASE_SERVICE_KEY>
=======
# Supabase (leave blank to avoid calling the hosted project during local dev)
SUPABASE_URL=
SUPABASE_SERVICE_KEY=
>>>>>>> f8b0dc69

# Backend server port
PORT=5000<|MERGE_RESOLUTION|>--- conflicted
+++ resolved
@@ -39,15 +39,9 @@
 # Toggle (0=backup login, 1=Google OAuth)
 AUTH_MODE=1
 
-<<<<<<< HEAD
-# Supabase (prod/staging). Keep placeholders for reference; do not use for local DB.
-SUPABASE_URL=<SUPABASE_URL>
-SUPABASE_SERVICE_KEY=<SUPABASE_SERVICE_KEY>
-=======
 # Supabase (leave blank to avoid calling the hosted project during local dev)
 SUPABASE_URL=
 SUPABASE_SERVICE_KEY=
->>>>>>> f8b0dc69
 
 # Backend server port
 PORT=5000