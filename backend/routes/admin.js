--- conflicted
+++ resolved
@@ -1,10 +1,7 @@
 // backend/routes/admin.js
 import { Router } from "express";
 import { requireAdmin } from "../auth.js";
-<<<<<<< HEAD
-=======
 import { getAuditClient, listAdminActions } from "../lib/audit.js";
->>>>>>> 23de2551
 
 const router = Router();
 
@@ -14,8 +11,6 @@
   res.status(410).json({
     error: "Deprecated endpoint. Use POST /api/settings/publish instead.",
   });
-<<<<<<< HEAD
-=======
 });
 
 // GET /api/admin/audit
@@ -43,7 +38,6 @@
     console.error("GET /api/admin/audit error:", err);
     res.status(500).json({ error: "Failed to load audit log" });
   }
->>>>>>> 23de2551
 });
 
 export default router;