--- conflicted
+++ resolved
@@ -1,10 +1,6 @@
 // backend/routes/admin.js
 import { Router } from "express";
 import { requireAdmin } from "../auth.js";
-<<<<<<< HEAD
-import { getAuditClient, listAdminActions } from "../lib/audit.js";
-=======
->>>>>>> 408ee9b6
 
 const router = Router();
 
@@ -14,36 +10,6 @@
   res.status(410).json({
     error: "Deprecated endpoint. Use POST /api/settings/publish instead.",
   });
-<<<<<<< HEAD
-});
-
-// GET /api/admin/audit
-router.get("/audit", requireAdmin, async (req, res) => {
-  try {
-    if (!getAuditClient()) {
-      return res.status(500).json({ error: "Supabase not configured." });
-    }
-
-    const { limit, actor, action, q, direction } = req.query;
-
-    const items = await listAdminActions({
-      limit: limit ? Number(limit) : undefined,
-      actor: actor ? String(actor) : undefined,
-      action: action ? String(action) : undefined,
-      search: q ? String(q) : undefined,
-      direction: direction ? String(direction) : undefined,
-    });
-
-    const actors = Array.from(new Set(items.map((row) => row.actor_email).filter(Boolean))).sort();
-    const actions = Array.from(new Set(items.map((row) => row.action).filter(Boolean))).sort();
-
-    res.json({ items, actors, actions });
-  } catch (err) {
-    console.error("GET /api/admin/audit error:", err);
-    res.status(500).json({ error: "Failed to load audit log" });
-  }
-=======
->>>>>>> 408ee9b6
 });
 
 export default router;