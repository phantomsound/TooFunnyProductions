--- conflicted
+++ resolved
@@ -31,10 +31,7 @@
   "who_body",
   "who_cta_label",
   "who_cta_url",
-<<<<<<< HEAD
-=======
   "who_image_url",
->>>>>>> 5059b711
 
   "site_title",
   "site_description",
