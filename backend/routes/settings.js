--- conflicted
+++ resolved
@@ -10,11 +10,7 @@
 import { fileURLToPath } from "node:url";
 import { requireAdmin } from "../auth.js";
 import { logAdminAction } from "../lib/audit.js";
-<<<<<<< HEAD
-import { hasServiceRoleKey } from "../lib/supabaseKey.js";
-=======
 import { hasServiceRoleKey, isLocalSupabaseUrl } from "../lib/supabaseKey.js";
->>>>>>> 4988c505
 
 const router = Router();
 
@@ -54,29 +50,18 @@
 
 const supabase =
   SUPABASE_URL && SUPABASE_SERVICE_KEY ? createClient(SUPABASE_URL, SUPABASE_SERVICE_KEY) : null;
-<<<<<<< HEAD
-const supabaseHasServiceRole = hasServiceRoleKey(SUPABASE_SERVICE_KEY);
-=======
 const supabaseHasRequiredRole = supabaseIsLocal ? !!SUPABASE_SERVICE_KEY : hasServiceRoleKey(SUPABASE_SERVICE_KEY);
->>>>>>> 4988c505
 
 function ensureSupabaseWritable(res) {
   if (!supabase) {
     res.status(500).json({ error: "Supabase not configured." });
     return false;
   }
-<<<<<<< HEAD
-  if (!supabaseHasServiceRole) {
-    res.status(500).json({
-      error:
-        "Supabase service role key required. Update SUPABASE_SERVICE_KEY in backend/.env with the service_role key from your PostgREST stack.",
-=======
   if (!supabaseHasRequiredRole) {
     res.status(500).json({
       error: supabaseIsLocal
         ? "Local PostgREST requires a JWT in SUPABASE_SERVICE_KEY that matches your PGRST_JWT_SECRET. Update backend/.env and restart the service."
         : "Supabase service role key required. Update SUPABASE_SERVICE_KEY in backend/.env with the service_role key from your PostgREST stack.",
->>>>>>> 4988c505
     });
     return false;
   }
