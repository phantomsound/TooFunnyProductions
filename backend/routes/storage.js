--- conflicted
+++ resolved
@@ -10,10 +10,7 @@
 import { request as httpRequest } from "node:http";
 import { request as httpsRequest } from "node:https";
 import { extname } from "node:path";
-<<<<<<< HEAD
-=======
 import { Readable } from "node:stream";
->>>>>>> cf193ffa
 import { requireAdmin } from "../auth.js";
 import { logAdminAction } from "../lib/audit.js";
 
@@ -143,8 +140,6 @@
   return CONTENT_TYPE_BY_EXTENSION[ext] || fallback;
 }
 
-<<<<<<< HEAD
-=======
 async function bufferFromDownloadData(source) {
   if (!source) return { buffer: null, size: 0 };
 
@@ -231,7 +226,6 @@
   return Buffer.concat(chunks);
 }
 
->>>>>>> cf193ffa
 router.get("/proxy", async (req, res) => {
   if (!ensureSupabase(res)) return;
 
@@ -326,12 +320,6 @@
     const publicCandidate = publicData?.publicUrl;
     if (publicCandidate && (await fetchFromUrl("public", publicCandidate))) {
       return;
-<<<<<<< HEAD
-    }
-    if (!publicCandidate) {
-      errors.push({ source: "public", message: "Public URL not available" });
-=======
->>>>>>> cf193ffa
     }
     if (!publicCandidate) {
       errors.push({ source: "public", message: "Public URL not available" });
@@ -353,33 +341,6 @@
             return;
           }
 
-<<<<<<< HEAD
-    if (supabase) {
-      try {
-        const direct = await supabase.storage.from(bucket).download(path);
-        if (!direct.error && direct.data) {
-          const arrayBuffer = await direct.data.arrayBuffer();
-          const buffer = Buffer.from(arrayBuffer);
-          const contentType =
-            (typeof direct.data.type === "string" && direct.data.type) || inferContentType(path);
-          res.setHeader("Content-Type", contentType);
-          res.setHeader("Cache-Control", "public, max-age=1800, s-maxage=1800");
-          res.setHeader("Content-Length", String(buffer.length));
-          if (method === "HEAD") {
-            res.status(200).end();
-          } else {
-            res.status(200).send(buffer);
-          }
-          return;
-        }
-        if (direct.error) {
-          errors.push({
-            source: "direct", 
-            status: typeof direct.error.status === "number" ? direct.error.status : undefined,
-            message: direct.error.message || "Direct download failed",
-          });
-        } else if (!direct.data) {
-=======
           const { buffer, size } = await bufferFromDownloadData(direct.data);
           if (buffer) {
             if (size) {
@@ -405,14 +366,12 @@
             message: direct.error.message || "Direct download failed",
           });
         } else {
->>>>>>> cf193ffa
           errors.push({ source: "direct", message: "Direct download returned empty response" });
         }
       } catch (error) {
         errors.push({ source: "direct", message: error?.message || String(error) });
       }
 
-<<<<<<< HEAD
       const rawContentType = upstream.headers["content-type"] || "application/octet-stream";
       const rawCacheControl = upstream.headers["cache-control"] || "public, max-age=1800, s-maxage=1800";
       const rawContentLength = upstream.headers["content-length"];
@@ -479,20 +438,6 @@
       errors,
     });
 
-=======
-    const statusFromErrors = errors.find((entry) => typeof entry.status === "number")?.status;
-    const status = typeof statusFromErrors === "number" ? statusFromErrors : 502;
-    const message =
-      errors.find((entry) => typeof entry.message === "string")?.message || "Failed to proxy media";
-
-    console.warn("/api/storage/proxy failed", {
-      bucket,
-      path,
-      attempts,
-      errors,
-    });
-
->>>>>>> cf193ffa
     res.status(status).json({ error: message });
   } catch (err) {
     console.error("GET /api/storage/proxy error:", err);
