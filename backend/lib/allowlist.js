--- conflicted
+++ resolved
@@ -9,11 +9,7 @@
 const ALLOWLIST_FILE = join(DATA_DIR, "admin-allowlist.json");
 const MESSAGING_OPT_IN_FILE = join(DATA_DIR, "admin-messaging-optin.json");
 
-<<<<<<< HEAD
-const DEFAULT_CORE_ADMINS = ["kmiko@gmail.com"];
-=======
 const DEFAULT_CORE_ADMINS = ["kmiko28@gmail.com"];
->>>>>>> 0137e461
 
 const normalizeEmail = (value) => {
   if (typeof value !== "string") return null;
