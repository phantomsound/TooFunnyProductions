// backend/lib/databaseStatus.js
import { PostgrestClient } from "@supabase/postgrest-js";
<<<<<<< HEAD
import { URL } from "node:url";
import { decodeSupabaseRole, hasServiceRoleKey } from "./supabaseKey.js";

const LOCAL_HOSTS = new Set(["localhost", "127.0.0.1", "0.0.0.0"]);
=======
import {
  decodeSupabaseRole,
  hasServiceRoleKey,
  isLocalSupabaseUrl,
  parseSupabaseUrl,
} from "./supabaseKey.js";
>>>>>>> 4988c505

let postgrest = null;
function getPostgrest() {
  if (postgrest) return postgrest;
  const { SUPABASE_URL, SUPABASE_SERVICE_KEY } = process.env;
  if (!SUPABASE_URL || !SUPABASE_SERVICE_KEY) return null;

  const baseUrl = SUPABASE_URL.replace(/\/+$/, "");

  postgrest = new PostgrestClient(baseUrl, {
    headers: {
      apikey: SUPABASE_SERVICE_KEY,
      Authorization: `Bearer ${SUPABASE_SERVICE_KEY}`,
    },
  });
  return postgrest;
}

function deriveFriendlyName({ hostname, override, isLocal }) {
  if (override) return override;
  if (!hostname) return "Unconfigured database";
  if (hostname.includes("supabase.")) return "Supabase";
  if (isLocal || hostname.endsWith(".local")) return "MikoDB";
  return hostname;
}

export async function getDatabaseStatus() {
  const supabaseUrl = parseSupabaseUrl(process.env.SUPABASE_URL);
  const supabaseIsLocal = isLocalSupabaseUrl(process.env.SUPABASE_URL);
  const override = (process.env.DB_FRIENDLY_NAME || process.env.DATABASE_FRIENDLY_NAME || "").trim() || null;
  const hostname = supabaseUrl?.hostname || null;
  const mode = hostname ? (supabaseIsLocal ? "local" : "remote") : "unknown";
  const friendlyName = deriveFriendlyName({ hostname, override, isLocal: supabaseIsLocal });
  const serviceKeyPresent = typeof process.env.SUPABASE_SERVICE_KEY === "string" && process.env.SUPABASE_SERVICE_KEY.length > 0;
  const urlPresent = !!supabaseUrl;
  const configured = urlPresent && serviceKeyPresent;

  const connectivity = {
    ok: false,
    message: configured ? "Checking connectivity…" : "Supabase/PostgREST not configured",
  };
  let connectivityError = null;
  const keyRole = decodeSupabaseRole(process.env.SUPABASE_SERVICE_KEY);
<<<<<<< HEAD
  const hasServiceRole = hasServiceRoleKey(process.env.SUPABASE_SERVICE_KEY);
=======
  const hasServiceRole = supabaseIsLocal
    ? serviceKeyPresent
    : hasServiceRoleKey(process.env.SUPABASE_SERVICE_KEY);
>>>>>>> 4988c505

  if (configured) {
    const client = getPostgrest();
    if (!client) {
      connectivity.ok = false;
      connectivity.message = "Supabase client unavailable";
    } else {
      const probe = await client.from("settings_public").select("id").limit(1);
      connectivity.ok = !probe.error;
      if (probe.error) {
        connectivityError = probe.error.message || "Failed to reach database";
        const hint = supabaseUrl
          ? `Confirm the PostgREST endpoint (${supabaseUrl.origin}${supabaseUrl.pathname}) is running and the JWT in SUPABASE_SERVICE_KEY matches its secret.`
          : "Confirm the PostgREST endpoint is running and the JWT in SUPABASE_SERVICE_KEY matches its secret.";
        connectivity.message = `${connectivityError}. ${hint}`;
      } else {
        connectivity.message = "Database reachable";
      }
    }
  }

  const warnings = [];
  if (!urlPresent)
    warnings.push("SUPABASE_URL is missing — set it to your local PostgREST endpoint (e.g., http://127.0.0.1:54321).");
  if (!serviceKeyPresent)
<<<<<<< HEAD
    warnings.push("SUPABASE_SERVICE_KEY is missing — paste the local service-role key from your PostgREST/Supabase stack.");
  if (serviceKeyPresent && !hasServiceRole)
    warnings.push("The configured SUPABASE_SERVICE_KEY is not a service_role key; pulls and publishes will fail until it is updated.");
=======
    warnings.push("SUPABASE_SERVICE_KEY is missing — paste the local JWT for your PostgREST stack.");
  if (serviceKeyPresent && !hasServiceRole && !supabaseIsLocal)
    warnings.push(
      "The configured SUPABASE_SERVICE_KEY is not a service_role key; pulls and publishes will fail against Supabase until it is updated."
    );
>>>>>>> 4988c505
  if (hostname?.includes("supabase.")) warnings.push("Supabase domain detected — point SUPABASE_URL at the MikoDB/PostgREST endpoint.");
  if (configured && !connectivity.ok) warnings.push("Configured but unreachable — double-check the PostgREST endpoint and service key");
  if (connectivityError) warnings.push(`Supabase/PostgREST error: ${connectivityError}`);

  return {
    friendlyName,
    mode,
    host: hostname,
    url: supabaseUrl
      ? `${supabaseUrl.origin}${supabaseUrl.pathname === "/" ? "" : supabaseUrl.pathname.replace(/\/$/, "")}`
      : null,
    supabaseConfigured: configured,
    supabaseUrlPresent: urlPresent,
    serviceKeyPresent,
    serviceKeyRole: keyRole,
    hasServiceRole,
    connectivity,
    warnings,
  };
}<|MERGE_RESOLUTION|>--- conflicted
+++ resolved
@@ -1,18 +1,11 @@
 // backend/lib/databaseStatus.js
 import { PostgrestClient } from "@supabase/postgrest-js";
-<<<<<<< HEAD
-import { URL } from "node:url";
-import { decodeSupabaseRole, hasServiceRoleKey } from "./supabaseKey.js";
-
-const LOCAL_HOSTS = new Set(["localhost", "127.0.0.1", "0.0.0.0"]);
-=======
 import {
   decodeSupabaseRole,
   hasServiceRoleKey,
   isLocalSupabaseUrl,
   parseSupabaseUrl,
 } from "./supabaseKey.js";
->>>>>>> 4988c505
 
 let postgrest = null;
 function getPostgrest() {
@@ -56,13 +49,9 @@
   };
   let connectivityError = null;
   const keyRole = decodeSupabaseRole(process.env.SUPABASE_SERVICE_KEY);
-<<<<<<< HEAD
-  const hasServiceRole = hasServiceRoleKey(process.env.SUPABASE_SERVICE_KEY);
-=======
   const hasServiceRole = supabaseIsLocal
     ? serviceKeyPresent
     : hasServiceRoleKey(process.env.SUPABASE_SERVICE_KEY);
->>>>>>> 4988c505
 
   if (configured) {
     const client = getPostgrest();
@@ -88,17 +77,11 @@
   if (!urlPresent)
     warnings.push("SUPABASE_URL is missing — set it to your local PostgREST endpoint (e.g., http://127.0.0.1:54321).");
   if (!serviceKeyPresent)
-<<<<<<< HEAD
-    warnings.push("SUPABASE_SERVICE_KEY is missing — paste the local service-role key from your PostgREST/Supabase stack.");
-  if (serviceKeyPresent && !hasServiceRole)
-    warnings.push("The configured SUPABASE_SERVICE_KEY is not a service_role key; pulls and publishes will fail until it is updated.");
-=======
     warnings.push("SUPABASE_SERVICE_KEY is missing — paste the local JWT for your PostgREST stack.");
   if (serviceKeyPresent && !hasServiceRole && !supabaseIsLocal)
     warnings.push(
       "The configured SUPABASE_SERVICE_KEY is not a service_role key; pulls and publishes will fail against Supabase until it is updated."
     );
->>>>>>> 4988c505
   if (hostname?.includes("supabase.")) warnings.push("Supabase domain detected — point SUPABASE_URL at the MikoDB/PostgREST endpoint.");
   if (configured && !connectivity.ok) warnings.push("Configured but unreachable — double-check the PostgREST endpoint and service key");
   if (connectivityError) warnings.push(`Supabase/PostgREST error: ${connectivityError}`);
