--- conflicted
+++ resolved
@@ -49,23 +49,6 @@
   const cappedLimit = Math.min(Math.max(Number(limit) || 50, 1), 500);
   const ascending = String(direction).toLowerCase() === "asc";
 
-<<<<<<< HEAD
-  let query = sb
-    .from("admin_actions")
-    .select("id, occurred_at, actor_email, action, meta, payload")
-    .order("occurred_at", { ascending })
-    .limit(cappedLimit);
-
-  if (actor) query = query.eq("actor_email", actor);
-  if (action) query = query.eq("action", action);
-  if (search) {
-    const term = `%${search}%`;
-    query = query.or(`actor_email.ilike.${term},action.ilike.${term}`);
-  }
-
-  const { data, error } = await query;
-  if (error) throw error;
-=======
   const buildQuery = (columns) => {
     let q = sb
       .from("admin_actions")
@@ -96,7 +79,6 @@
   } else if (error) {
     throw error;
   }
->>>>>>> 24517373
 
   return (data || []).map((row) => ({
     ...row,
