// backend/auth.js (ESM)
import passport from "passport";
import { Strategy as GoogleStrategy } from "passport-google-oauth20";
import { logAdminAction } from "./lib/audit.js";
import { getAllowlist, getEditableAllowlist, getEnvAllowlist } from "./lib/allowlist.js";

const DEV_FALLBACK_FRONTEND = "http://localhost:5173";

function logAllowlistStatus() {
  const envAllowlist = getEnvAllowlist();
  const editableAllowlist = getEditableAllowlist();
  const combined = getAllowlist();

  if (combined.length === 0) {
    console.warn(
      "⚠️ Admin allowlist is empty. Add ALLOWLIST_EMAILS to backend/.env or save addresses in Admin → Admin Access."
    );
    return;
  }

  console.log(
    `✅ Admin allowlist loaded (${combined.length} total; env=${envAllowlist.length}, editable=${editableAllowlist.length}).`
  );
}

function getDevBackendFallback() {
  return `http://localhost:${process.env.PORT || 5000}`;
}

function readTrimmedEnv(key) {
  const raw = process.env[key];
  if (typeof raw !== "string") return "";
  const trimmed = raw.trim();
  if (raw && trimmed && raw !== trimmed) {
    console.warn(`⚠️ ${key} contains leading/trailing whitespace; using trimmed value.`);
  }
  return trimmed;
}

function getGoogleConfig() {
  const clientID = readTrimmedEnv("GOOGLE_CLIENT_ID");
  const clientSecret = readTrimmedEnv("GOOGLE_CLIENT_SECRET");

  const missingEnv = [];
  if (!clientID) missingEnv.push("GOOGLE_CLIENT_ID");
  if (!clientSecret) missingEnv.push("GOOGLE_CLIENT_SECRET");

  return { clientID, clientSecret, missingEnv };
}

function getConfiguredBackendBase() {
  const envCandidates = [
    readTrimmedEnv("BACKEND_URL"),
    readTrimmedEnv("PUBLIC_BACKEND_URL"),
    readTrimmedEnv("API_PUBLIC_URL"),
    readTrimmedEnv("API_URL"),
  ];

  for (const candidate of envCandidates) {
    const normalized = normalizeAbsoluteUrl(candidate);
    if (normalized) return normalized.replace(/\/$/, "");
  }

  return null;
}

function pickFirstConfiguredFrontend() {
  const envCandidates = [
    process.env.FRONTEND_URL,
    ...(process.env.CORS_ORIGIN || "")
      .split(",")
      .map((value) => value.trim())
      .filter(Boolean),
  ];

  for (const candidate of envCandidates) {
    const normalized = normalizeFrontendBase(candidate);
    if (normalized) return normalized;
  }

  return null;
}

function normalizeFrontendBase(value) {
  if (!value) return null;
  try {
    const url = new URL(value);
    if (!/^https?:$/i.test(url.protocol)) return null;
    url.hash = "";
    url.search = "";
    const pathname = url.pathname === "/" ? "" : url.pathname;
    return `${url.origin}${pathname}`.replace(/\/$/, "");
  } catch {
    return null;
  }
}

function normalizeAbsoluteUrl(value) {
  if (!value) return null;
  try {
    const url = new URL(value);
    if (!/^https?:$/i.test(url.protocol)) return null;
    url.hash = "";
    url.search = "";
    if (url.pathname !== "/" && url.pathname.endsWith("/")) {
      url.pathname = url.pathname.replace(/\/+$/, "");
    }
    return url.toString();
  } catch {
    return null;
  }
}

function resolveFrontendUrl(req) {
  const configured = pickFirstConfiguredFrontend();
  if (configured) {
    try {
      const url = new URL(configured);
      if (isLoopbackHost(url.hostname) && !isLoopbackRequest(req)) {
        console.warn(
          "⚠️ Ignoring FRONTEND_URL/CORS_ORIGIN pointing at localhost for a non-local request. Falling back to detected host.",
          configured
        );
      } else {
        return configured;
      }
    } catch {
      // fall through to auto-detection
    }
  }

  const originHeader = normalizeFrontendBase(req?.headers?.origin);
  if (originHeader) return originHeader;

  const forwardedProto = req?.headers?.["x-forwarded-proto"]?.split(",")?.[0];
  const forwardedHost = req?.headers?.["x-forwarded-host"];
  const host = forwardedHost || req?.get?.("host");
  const protocol = forwardedProto || req?.protocol;

  if (protocol && host) {
    const combined = normalizeFrontendBase(`${protocol}://${host}`);
    if (combined) {
      try {
        const url = new URL(combined);
        const serverPort = Number(process.env.PORT || 5000);
        const isLoopback = ["localhost", "127.0.0.1"].includes(url.hostname);
        if (isLoopback && (!url.port || Number(url.port) === serverPort)) {
          return DEV_FALLBACK_FRONTEND;
        }
      } catch {
        // ignore and fall through to combined
      }
      return combined;
    }
  }

  return DEV_FALLBACK_FRONTEND;
}

function resolveBackendBase(req) {
  const envBase = getConfiguredBackendBase();
  if (envBase) return envBase;

  const forwardedProto = req?.headers?.["x-forwarded-proto"]?.split(",")?.[0];
  const forwardedHost = req?.headers?.["x-forwarded-host"]?.split(",")?.[0];
  const host = forwardedHost || req?.get?.("host");
  const protocol = pickProtocol(forwardedProto, req?.protocol, host);

  if (protocol && host) {
    const combined = normalizeFrontendBase(`${protocol}://${host}`);
    if (combined) return combined;
  }

  return getDevBackendFallback();
}

function pickProtocol(forwardedProto, reqProtocol, hostHeader) {
  const normalizedForwarded = forwardedProto?.toString()?.split(",")?.[0]?.trim()?.toLowerCase();
  if (normalizedForwarded) return normalizedForwarded;

  const normalizedReq = reqProtocol?.toString()?.trim()?.toLowerCase();
  if (normalizedReq && normalizedReq !== "http") return normalizedReq;

  const hostname = hostHeader?.toString()?.split(":")?.[0];
  if (hostname && !isLoopbackHost(hostname)) return "https";

  return normalizedReq || "http";
}

function isLoopbackHost(hostname) {
  if (!hostname) return false;
  const lower = hostname.trim().toLowerCase();
  return ["localhost", "127.0.0.1", "::1"].includes(lower);
}

function isLoopbackRequest(req) {
  const forwardedHost = req?.headers?.["x-forwarded-host"]?.split(",")?.[0];
  const hostHeader = forwardedHost || req?.get?.("host") || "";
  const hostname = hostHeader.split(":")?.[0];
  return isLoopbackHost(hostname);
}

function getConfiguredGoogleCallback() {
  const raw = readTrimmedEnv("GOOGLE_CALLBACK_URL");
  if (raw) {
    if (raw.startsWith("/")) {
      const base = getConfiguredBackendBase();
      if (base) return { url: `${base}${raw}` };
      return {
        url: null,
        error:
          "GOOGLE_CALLBACK_URL is a path, but no BACKEND_URL/PUBLIC_BACKEND_URL/API_PUBLIC_URL/API_URL value is configured to build an absolute redirect URI.",
      };
    }

    const normalized = normalizeAbsoluteUrl(raw);
    if (normalized) return { url: normalized };

    return {
      url: null,
      error: "GOOGLE_CALLBACK_URL is set but is not a valid absolute URL.",
    };
<<<<<<< HEAD
  }

  const backendBase = getConfiguredBackendBase();
  if (backendBase) return { url: `${backendBase}/api/auth/google/callback` };

  return { url: null, error: "No backend URL configured for Google OAuth callbacks." };
}

function resolveGoogleCallback(req) {
  const configured = getConfiguredGoogleCallback();
  if (configured.url) return configured.url;

  const auto = `${resolveBackendBase(req)}/api/auth/google/callback`;
  const autoHostname = (() => {
    try {
      return new URL(auto).hostname;
    } catch {
      return "";
    }
  })();
  const shouldWarn = process.env.NODE_ENV === "production" && !isLoopbackRequest(req) && isLoopbackHost(autoHostname);

  console[shouldWarn ? "error" : "warn"](
    `${shouldWarn ? "❌" : "⚠️"} Google OAuth callback falling back to auto-detected host`,
    {
      reason: configured.error,
      callbackUrl: auto,
    }
  );

  return auto;
=======
  }

  const backendBase = getConfiguredBackendBase();
  if (backendBase) return { url: `${backendBase}/api/auth/google/callback` };

  return { url: null, error: "No backend URL configured for Google OAuth callbacks." };
}

function resolveGoogleCallback(req) {
  const configured = getConfiguredGoogleCallback();
  if (configured.url) return { url: configured.url, warning: null };

  const auto = `${resolveBackendBase(req)}/api/auth/google/callback`;
  const autoHostname = (() => {
    try {
      return new URL(auto).hostname;
    } catch {
      return "";
    }
  })();

  const disallowLoopback =
    process.env.NODE_ENV === "production" && !isLoopbackRequest(req) && isLoopbackHost(autoHostname);
  if (disallowLoopback) {
    const error =
      configured.error ||
      "Google OAuth callback cannot use a localhost URL in production. Configure BACKEND_URL or GOOGLE_CALLBACK_URL to match your Google Cloud Console settings.";
    console.error("❌ Google OAuth callback rejected", { error, callbackUrl: auto });
    return { url: null, warning: error };
  }

  const reason = configured.error || "No explicit callback configured; using detected host.";
  console.warn("⚠️ Google OAuth callback falling back to auto-detected host", { reason, callbackUrl: auto });

  return { url: auto, warning: reason };
>>>>>>> 993a73ea
}

function redirectLegacyGoogleAuth(req, res) {
  const base = resolveBackendBase(req);
  const suffix = req.path.endsWith("/callback") ? "/callback" : "";
  const search = req.url.includes("?") ? req.url.slice(req.url.indexOf("?")) : "";
  const target = `${base}/api/auth/google${suffix}${search}`;
  res.redirect(302, target);
}

passport.serializeUser((user, done) => done(null, user));
passport.deserializeUser((obj, done) => done(null, obj));

export function initAuth(app) {
  if (process.env.NODE_ENV === "production") app.set("trust proxy", 1);

  const { clientID, clientSecret, missingEnv: missingGoogleEnv } = getGoogleConfig();
  const hasGoogleStrategy = missingGoogleEnv.length === 0;

  logAllowlistStatus();

  if (!hasGoogleStrategy) {
    console.error(
      "❌ Google OAuth disabled: missing environment variables ->",
      missingGoogleEnv.join(", ") || "unknown"
    );
    console.error(
      "   Update backend/.env (see backend/.env.example) and restart the service to re-enable admin login."
    );
  } else {
    passport.use(
      new GoogleStrategy(
        {
          clientID,
          clientSecret,
        },
        async (_accessToken, _refreshToken, profile, done) => {
          try {
            const email = (profile.emails?.[0]?.value || "").toLowerCase();
            const user = {
              email,
              name: profile.displayName,
              picture: profile.photos?.[0]?.value || null,
            };
            return done(null, user);
          } catch (err) {
            return done(err);
          }
        }
      )
    );
  }

  app.use(passport.initialize());
  app.use(passport.session());

  if (hasGoogleStrategy) {
    // Begin OAuth
    app.get("/api/auth/google", (req, res, next) => {
      const callback = resolveGoogleCallback(req);
      if (!callback.url) {
        return res.status(503).json({
          error: callback.warning || "Google OAuth callback is not configured.",
          hint: "Set BACKEND_URL or GOOGLE_CALLBACK_URL to the publicly reachable backend URL registered in Google Cloud Console.",
        });
      }

      passport.authenticate("google", {
        scope: ["profile", "email"],
        callbackURL: callback.url,
      })(req, res, next);
    });

    app.get("/admin/auth/google", redirectLegacyGoogleAuth);
    app.get("/admin/auth/google/callback", redirectLegacyGoogleAuth);

    // OAuth callback → redirect to SPA
    app.get("/api/auth/google/callback", (req, res, next) => {
      const frontendUrl = resolveFrontendUrl(req);
      const callback = resolveGoogleCallback(req);
      if (!callback.url) {
        return res.redirect(`${frontendUrl}/admin?auth=failed`);
      }

      passport.authenticate(
        "google",
        { callbackURL: callback.url },
        (err, user) => {
          if (err || !user) {
            if (err) {
              console.error("Google OAuth error", err);
            }
            return res.redirect(`${frontendUrl}/admin?auth=failed`);
          }

          req.logIn(user, async (loginErr) => {
            if (loginErr) {
              console.error("Google OAuth session error", loginErr);
              return res.redirect(`${frontendUrl}/admin?auth=failed`);
            }

            const email = (req.user?.email || user.email || "").toLowerCase();
            const allowed = getAllowlist().includes(email);
            try {
              await logAdminAction(email || "unknown", allowed ? "login" : "login_denied");
            } catch {}
            if (!allowed) {
              console.warn("Google login denied: email missing from admin allowlist", {
                email,
                envAllowlist: getEnvAllowlist(),
                editableAllowlist: getEditableAllowlist(),
              });
              return res.redirect(`${frontendUrl}/admin?auth=denied`);
            }
            res.redirect(`${frontendUrl}/admin`);
          });
        }
      )(req, res, next);
    });
  } else {
    const missingPayload = {
      error: "Google OAuth is not configured",
      missingEnv: missingGoogleEnv,
    };
    app.get("/api/auth/google", (_req, res) => res.status(503).json(missingPayload));
    app.get("/api/auth/google/callback", (_req, res) => {
      res.status(503).json(missingPayload);
    });
    app.get("/admin/auth/google", redirectLegacyGoogleAuth);
    app.get("/admin/auth/google/callback", redirectLegacyGoogleAuth);
  }

  // Who am I?
  app.get("/api/auth/me", (req, res) => {
    const email = (req.user?.email || "").toLowerCase();
    const isAdmin = getAllowlist().includes(email);
    if (!req.user) {
      return res.json({
        user: null,
        isAdmin: false,
        ...(hasGoogleStrategy ? {} : { missingEnv: missingGoogleEnv }),
      });
    }
    res.json({
      user: { email: req.user.email, name: req.user.name, picture: req.user.picture },
      isAdmin,
    });
  });

  // Logout
  app.post("/api/auth/logout", async (req, res) => {
    const email = req.user?.email || "unknown";
    try {
      await logAdminAction(email, "logout");
    } catch {}
    req.logout(() => {
      req.session?.destroy(() => res.sendStatus(204));
    });
  });
}

// Admin gates
export function requireAdmin(req, res, next) {
  const email = (req.user?.email || "").toLowerCase();
  const allowed = getAllowlist().includes(email);
  if (!req.user || !allowed) return res.sendStatus(403);
  next();
}
export function requireAuth(req, res, next) {
  if (!req.user) return res.sendStatus(401);
  next();
}<|MERGE_RESOLUTION|>--- conflicted
+++ resolved
@@ -220,39 +220,6 @@
       url: null,
       error: "GOOGLE_CALLBACK_URL is set but is not a valid absolute URL.",
     };
-<<<<<<< HEAD
-  }
-
-  const backendBase = getConfiguredBackendBase();
-  if (backendBase) return { url: `${backendBase}/api/auth/google/callback` };
-
-  return { url: null, error: "No backend URL configured for Google OAuth callbacks." };
-}
-
-function resolveGoogleCallback(req) {
-  const configured = getConfiguredGoogleCallback();
-  if (configured.url) return configured.url;
-
-  const auto = `${resolveBackendBase(req)}/api/auth/google/callback`;
-  const autoHostname = (() => {
-    try {
-      return new URL(auto).hostname;
-    } catch {
-      return "";
-    }
-  })();
-  const shouldWarn = process.env.NODE_ENV === "production" && !isLoopbackRequest(req) && isLoopbackHost(autoHostname);
-
-  console[shouldWarn ? "error" : "warn"](
-    `${shouldWarn ? "❌" : "⚠️"} Google OAuth callback falling back to auto-detected host`,
-    {
-      reason: configured.error,
-      callbackUrl: auto,
-    }
-  );
-
-  return auto;
-=======
   }
 
   const backendBase = getConfiguredBackendBase();
@@ -288,7 +255,6 @@
   console.warn("⚠️ Google OAuth callback falling back to auto-detected host", { reason, callbackUrl: auto });
 
   return { url: auto, warning: reason };
->>>>>>> 993a73ea
 }
 
 function redirectLegacyGoogleAuth(req, res) {
