--- conflicted
+++ resolved
@@ -53,8 +53,6 @@
 $cloudflareTunnelConfig  = Join-Path $repoRoot 'cloudflared.yml'
 $tfpHostnameRegex        = [regex]'(^|\.)toofunnyproductions\.com$'
 $legacyTunnelServiceNames = @('TFPService-Tunnel')
-<<<<<<< HEAD
-=======
 
 function Invoke-NpmCommand {
     param(
@@ -108,7 +106,6 @@
 
     Invoke-NpmCommand -Arguments @('--prefix', 'frontend', 'run', 'build') -Description 'npm --prefix frontend run build'
 }
->>>>>>> 7e8fc652
 
 function Remove-ServiceIfExists {
     param([string]$ServiceName)
