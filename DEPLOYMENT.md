# Too Funny Productions — Deployment & Operations Guide

This guide walks through preparing the environment variables, running the app during development, and hosting the combined frontend + backend service on your own machine or server.

## 1. Environment configuration

Create `backend/.env` with the required secrets:

```
SUPABASE_URL=...
SUPABASE_SERVICE_KEY=...
SESSION_SECRET=generate-a-long-random-string
ALLOWLIST_EMAILS=admin@example.com,second-admin@example.com
FRONTEND_URL=https://toofunnyproductions.com
CORS_ORIGIN=https://toofunnyproductions.com
GOOGLE_CLIENT_ID=...
GOOGLE_CLIENT_SECRET=...
GOOGLE_CALLBACK_URL=https://toofunnyproductions.com/api/auth/google/callback
```

> **Tip:** Use the SQL statements in `backend/docs/settings-columns.sql` inside Supabase’s SQL editor once so every new column used by the admin UI exists in both `settings_draft` and `settings_public`.

For the frontend, copy `frontend/.env.example` to `frontend/.env` when you want to override the API location in development:

```
VITE_API_URL=http://localhost:5000
```

When you build for production the React app will fall back to the same origin that served it, so no extra configuration is needed.

## 2. Install dependencies

From the repo root run:

```
npm run setup
```

That installs packages in both `backend/` and `frontend/` workspaces.

## 3. Development workflow

```
npm run dev
```

This starts the Express API on port `5000` and the Vite dev server on `5173` simultaneously. The script watches for Ctrl+C and shuts both processes down cleanly.

You can still start the layers separately if you prefer:

```
npm run dev:backend
npm run dev:frontend
```

## 4. Build & serve the production bundle

1. Build the React app:
   ```
   npm run build
   ```
   The output lands in `frontend/dist/`.

2. Start the backend in production mode, which will automatically serve any files found in `frontend/dist` under the same domain:
   ```
   npm run start
   ```

   The server listens on `PORT` (defaults to `5000`). Visit `http://localhost:5000` or your Cloudflare domain to load the SPA.

> The backend detects `frontend/dist` automatically; if you prefer a different location set `FRONTEND_DIST=/absolute/path/to/build` in the environment.

## 5. Keeping the service running

To keep the service alive on your PC you can:

- Use a process manager like [PM2](https://pm2.keymetrics.io/):
  ```
  pm2 start npm --name toofunny -- run start
  pm2 save
  ```

- Or create a `systemd` unit (Linux):
  ```ini
  [Unit]
  Description=Too Funny Productions Admin
  After=network.target

  [Service]
  WorkingDirectory=/path/to/TooFunnyProductions
  ExecStart=/usr/bin/npm run start
  Restart=always
  Environment=PORT=5000
  Environment=FRONTEND_URL=https://toofunnyproductions.com
  Environment=...other vars...

  [Install]
  WantedBy=multi-user.target
  ```

## 6. Cloudflare & domain notes

1. Point your domain’s A record to your PC’s public IP (or use Cloudflare Tunnel if you don’t want to expose your IP).
2. Make sure the backend listens on the same origin (`FRONTEND_URL` and `CORS_ORIGIN` above) so cookies and OAuth callbacks succeed.
3. Update your Google OAuth client to use the production callback URL shown above.

### Mapping Cloudflare Tunnel hostnames

The `setup-services.ps1` installer now looks at `cloudflared.yml` and calls `cloudflared tunnel route dns` for every `hostname` entry it finds. This automatically creates (or updates) the CNAME records for your tunnel. To take advantage of it:

1. Run `cloudflared login` once on the machine so the CLI has permission to manage DNS for your zone.
<<<<<<< HEAD
2. Edit `cloudflared.yml` with the public hostnames you want to serve through the tunnel (each under an `ingress` entry).
3. Execute `./setup-services.ps1` (or `./setup-services.ps1 -Action install`). During installation the script will create the Windows services and attempt to map each hostname via the Cloudflare API.
4. If a hostname fails to map (for example because it already exists or because additional permissions are required) the script will emit a warning. In that case re-run the command manually: `cloudflared tunnel route dns MikoCFTunnel your.hostname.example`.
=======
2. Edit `cloudflared.yml` with the public hostnames you want to serve through the tunnel (each under an `ingress` entry). Hostnames that point to other services on the same machine (like the existing KBBG site on port `8080`) can stay in the file—the script only manages the DNS CNAMEs and leaves the `service:` targets untouched.
3. When you are ready (for a fresh install or to pick up changes) run `./setup-services.ps1` from the repo root. The script will stop any existing `TFPService` / `TFPService-Tunnel` pair, reinstall them, read the `tunnel:` name from `cloudflared.yml`, and then attempt to map each hostname via the Cloudflare API.
4. If a hostname fails to map (for example because it already exists or because additional permissions are required) the script will emit a warning. In that case re-run the command manually with the same tunnel name you set in `cloudflared.yml`: `cloudflared tunnel route dns <tunnel-name> your.hostname.example`.
>>>>>>> 6b983a8b

> The DNS automation is idempotent: existing records pointing at the tunnel are left in place, so you can rerun the installer whenever you change hostnames.

Once the admin settings are saved in Draft mode you can preview via the “Preview Draft” button and publish when ready. The General Settings page now shows inline success/error feedback and requires you to switch to Draft before saving, keeping the workflow predictable.<|MERGE_RESOLUTION|>--- conflicted
+++ resolved
@@ -109,15 +109,9 @@
 The `setup-services.ps1` installer now looks at `cloudflared.yml` and calls `cloudflared tunnel route dns` for every `hostname` entry it finds. This automatically creates (or updates) the CNAME records for your tunnel. To take advantage of it:
 
 1. Run `cloudflared login` once on the machine so the CLI has permission to manage DNS for your zone.
-<<<<<<< HEAD
-2. Edit `cloudflared.yml` with the public hostnames you want to serve through the tunnel (each under an `ingress` entry).
-3. Execute `./setup-services.ps1` (or `./setup-services.ps1 -Action install`). During installation the script will create the Windows services and attempt to map each hostname via the Cloudflare API.
-4. If a hostname fails to map (for example because it already exists or because additional permissions are required) the script will emit a warning. In that case re-run the command manually: `cloudflared tunnel route dns MikoCFTunnel your.hostname.example`.
-=======
 2. Edit `cloudflared.yml` with the public hostnames you want to serve through the tunnel (each under an `ingress` entry). Hostnames that point to other services on the same machine (like the existing KBBG site on port `8080`) can stay in the file—the script only manages the DNS CNAMEs and leaves the `service:` targets untouched.
 3. When you are ready (for a fresh install or to pick up changes) run `./setup-services.ps1` from the repo root. The script will stop any existing `TFPService` / `TFPService-Tunnel` pair, reinstall them, read the `tunnel:` name from `cloudflared.yml`, and then attempt to map each hostname via the Cloudflare API.
 4. If a hostname fails to map (for example because it already exists or because additional permissions are required) the script will emit a warning. In that case re-run the command manually with the same tunnel name you set in `cloudflared.yml`: `cloudflared tunnel route dns <tunnel-name> your.hostname.example`.
->>>>>>> 6b983a8b
 
 > The DNS automation is idempotent: existing records pointing at the tunnel are left in place, so you can rerun the installer whenever you change hostnames.
 
