--- conflicted
+++ resolved
@@ -62,21 +62,12 @@
   if ($status) {
     $details = $status -join "`n"
     $tips = @(
-<<<<<<< HEAD
-      "Tips:",
-      " - Keep EVERYTHING shown above: git add -A; git commit -m \"save WIP before merge\"",
-      " - Keep changes: git add <path>...; git commit -m \"save WIP\"",
-      " - Discard tracked edits: git restore --staged --worktree <path>...",
-      " - Drop untracked dumps/logs: git clean -fd -- <path-or-folder>",
-      " - Temporary stash everything: git stash push -m \"merge-pr prep\""
-=======
       'Tips:',
       " - Keep EVERYTHING shown above: git add -A; git commit -m 'save WIP before merge'",
       " - Keep changes: git add <path>...; git commit -m 'save WIP'",
       ' - Discard tracked edits: git restore --staged --worktree <path>...',
       ' - Drop untracked dumps/logs: git clean -fd -- <path-or-folder>',
       " - Temporary stash everything: git stash push -m 'merge-pr prep'"
->>>>>>> 017acaba
     ) -join "`n"
     throw "Working tree not clean (excluding merge-pr-v2.ps1). Stash/commit first.`n$details`n`n$tips"
   }
