<#  merge-pr-v2.ps1
    One-command PR merge helper for TooFunnyProductions (batch-capable).

    Quick usage:
      ./merge-pr-v2.ps1                         # merge newest origin/codex/* PR
      ./merge-pr-v2.ps1 -Count 3                # merge 3 newest Codex PRs (oldest->newest)
      ./merge-pr-v2.ps1 -All                    # merge ALL origin/codex/* PRs
      ./merge-pr-v2.ps1 -Branch codex/xyz       # merge a specific branch
      ./merge-pr-v2.ps1 -PrNumber 42            # merge PR # via gh pr checkout
      ./merge-pr-v2.ps1 -KeepBranch             # don't delete branches after merge
      ./merge-pr-v2.ps1 -Pattern "codex/*next*" # filter branches by wildcard
      ./merge-pr-v2.ps1 -DryRun                 # show what would happen

    Behavior:
      - Ensures clean tree (ignores changes to this script)
      - Fetches/prunes
      - Resolves branch list (Branch > PrNumber > Pattern/Count/All > newest codex/*)
      - For each branch (oldest->newest to minimize conflicts):
          * checkout/track, npm ci/build, npm run doctor
          * merge into main with `-X theirs`, push
          * optionally delete local+remote branch
      - Final build/doctor on main
#>

[CmdletBinding()]
param(
  [string] $Branch,
  [int]    $PrNumber,
  [switch] $All,
  [int]    $Count = 1,
  [string] $Pattern = "codex/*",
  [switch] $KeepBranch,
  [switch] $DryRun
)

$ErrorActionPreference = 'Stop'

# Ensure UTF-8 output so downstream tools (like npm run doctor) render symbols correctly
try {
  [Console]::OutputEncoding = [System.Text.Encoding]::UTF8
} catch {
  # Ignore encoding errors; fallback to default console encoding
}
$script:didSelfStash = $false

function Ensure-AtRepoRoot {
  if (-not (Test-Path ".git")) { throw "Run from repo root ('.git' required). Current: $(Get-Location)" }
}

function AutoStash-ThisScript {
  $selfDirty = git status --porcelain | Where-Object { $_ -match "\smerge-pr-v2\.ps1$" }
  if ($selfDirty) { git stash push -m "auto: merge-pr-v2.ps1" -- merge-pr-v2.ps1 | Out-Host; $script:didSelfStash = $true }
}

function AutoUnstash-ThisScript {
  if ($script:didSelfStash) { try { git stash pop | Out-Host } catch {} }
}

function Assert-CleanTree {
  # ignore this script being modified
  $status = git status --porcelain | Where-Object { $_ -notmatch "\smerge-pr-v2\.ps1$" }
  if ($status) { throw "Working tree not clean (excluding merge-pr-v2.ps1). Stash/commit first.`n$($status -join "`n")" }
}

function Fetch-All { git fetch --all --prune | Out-Host }

function Resolve-Branches {
  param([string]$Branch, [int]$PrNumber, [switch]$All, [int]$Count, [string]$Pattern)

  # explicit branch
  if ($Branch) { return @($Branch) }

  # GH PR number
  if ($PrNumber) {
    try {
      gh pr checkout $PrNumber | Out-Host
      $b = (git branch --show-current).Trim()
      if (-not $b) { throw "gh pr checkout didn't set a current branch." }
      return @($b)
    } catch { throw "Failed to checkout PR #$PrNumber via gh. $_" }
  }

  # collect remote branches by pattern (default codex/*), newest first by committerdate
  $remotes = git for-each-ref --sort=-committerdate --format='%(refname:short)' "refs/remotes/origin/$Pattern"
  if (-not $remotes) { throw "No origin/$Pattern branches found." }

  # strip origin/ prefix; choose how many
  $short = $remotes | ForEach-Object { $_ -replace '^origin/','' }
  if ($All) { return $short }
  return $short | Select-Object -First $Count
}

function Checkout-Tracking {
  param([string]$Branch)
  $exists = ((git branch --list $Branch) | Out-String).Trim().Length -gt 0
  if (-not $exists) {
    git switch -c $Branch --track origin/$Branch | Out-Host
  } else {
    git switch $Branch | Out-Host
    git branch --set-upstream-to=origin/$Branch $Branch | Out-Host
    git pull | Out-Host
  }
}

function Clear-Esbuild-Lock {
  try { taskkill /F /IM esbuild.exe 2>$null | Out-Null } catch {}
  try { taskkill /F /IM node.exe    2>$null | Out-Null } catch {}
  $es = "frontend\node_modules\@esbuild\win32-x64\esbuild.exe"
  if (Test-Path $es) { try { Remove-Item -Force $es -ErrorAction SilentlyContinue } catch {} }
}

function Build-And-Doctor {
  Clear-Esbuild-Lock
  npm ci --prefix frontend | Out-Host
  npm run build --prefix frontend | Out-Host

  # root doctor if present
  if ((npm run | Select-String -SimpleMatch "doctor").Length -gt 0) { npm run doctor | Out-Host }
}

function Merge-To-Main {
  param([string]$Branch, [switch]$DryRun)
  git switch main | Out-Host
  git pull origin main | Out-Host
  if ($DryRun) { Write-Host "[DRYRUN] would: git merge --no-edit -X theirs $Branch" -ForegroundColor Yellow; return }
  git merge --no-edit -X theirs $Branch | Out-Host
  git push origin main | Out-Host

  $local = (git rev-parse HEAD).Trim()
  $remote = (git rev-parse origin/main).Trim()
  if ($local -ne $remote) { throw "Post-merge SHA mismatch. Local: $local  Remote: $remote" }
}

function Cleanup-Branch {
  param([string]$Branch, [switch]$Keep)
  if ($Keep) { return }
  try { git branch -d $Branch | Out-Host } catch {}
  try { git push origin --delete $Branch | Out-Host } catch {}
}

function Show-PostMergeTips {
<<<<<<< HEAD
  Write-Host "`n📌 Next steps after merges:" -ForegroundColor Yellow
  Write-Host "   • Run 'git status' to confirm only the files you intend to keep remain staged or modified." -ForegroundColor Yellow
  Write-Host "   • Use 'git add <file>' to keep a change or 'git restore --staged/--worktree <file>' to discard it." -ForegroundColor Yellow
  Write-Host "   • If the Supabase migration removed unsupported extensions, edit docs/schema/supabase_schema.sql to match the sanitized output." -ForegroundColor Yellow
  Write-Host "   • Commit and push your follow-up fixes before re-running this helper." -ForegroundColor Yellow
=======
  Write-Host "`n[Next steps]" -ForegroundColor Yellow
  Write-Host "   - Run 'git status' to confirm only the files you intend to keep remain staged or modified." -ForegroundColor Yellow
  Write-Host "   - Use 'git add <file>' to keep a change or 'git restore --staged/--worktree <file>' to discard it." -ForegroundColor Yellow
  Write-Host "   - If the Supabase migration removed unsupported extensions, edit docs/schema/supabase_schema.sql to match the sanitized output." -ForegroundColor Yellow
  Write-Host "   - Commit and push your follow-up fixes before re-running this helper." -ForegroundColor Yellow
>>>>>>> b57bf539
}

# -------- Main --------
try {
  Ensure-AtRepoRoot
  AutoStash-ThisScript
  Assert-CleanTree
  Fetch-All

  $branches = Resolve-Branches -Branch $Branch -PrNumber $PrNumber -All:$All -Count:$Count -Pattern $Pattern
  # Merge oldest -> newest to reduce conflicts
  $branches = @($branches)[-1..-($branches.Count)]  # reverse array

  Write-Host "`n>>> Will process branches (oldest->newest):" -ForegroundColor Cyan
  $branches | ForEach-Object { Write-Host " - $_" -ForegroundColor Cyan }

  foreach ($b in $branches) {
    Write-Host "`n=== Processing $b ===" -ForegroundColor Green
    Checkout-Tracking -Branch $b
    Build-And-Doctor
    Merge-To-Main -Branch $b -DryRun:$DryRun
    if (-not $DryRun) { Cleanup-Branch -Branch $b -Keep:$KeepBranch }
    Fetch-All
  }

  # final sanity on main
  git switch main | Out-Host
  if (-not $DryRun) { Build-And-Doctor }

  Write-Host "`n[Done] main is up to date and builds clean." -ForegroundColor Green
  Write-Host "   You can run: npm run dev" -ForegroundColor DarkGray
  if (-not $DryRun) { Show-PostMergeTips }
}
catch {
  Write-Host "`n[Error] $($_.Exception.Message)" -ForegroundColor Red
  Write-Host "   If an editor opened, press Esc then :wq Enter to continue."
  exit 1
}
finally {
  AutoUnstash-ThisScript
}<|MERGE_RESOLUTION|>--- conflicted
+++ resolved
@@ -139,19 +139,11 @@
 }
 
 function Show-PostMergeTips {
-<<<<<<< HEAD
-  Write-Host "`n📌 Next steps after merges:" -ForegroundColor Yellow
-  Write-Host "   • Run 'git status' to confirm only the files you intend to keep remain staged or modified." -ForegroundColor Yellow
-  Write-Host "   • Use 'git add <file>' to keep a change or 'git restore --staged/--worktree <file>' to discard it." -ForegroundColor Yellow
-  Write-Host "   • If the Supabase migration removed unsupported extensions, edit docs/schema/supabase_schema.sql to match the sanitized output." -ForegroundColor Yellow
-  Write-Host "   • Commit and push your follow-up fixes before re-running this helper." -ForegroundColor Yellow
-=======
   Write-Host "`n[Next steps]" -ForegroundColor Yellow
   Write-Host "   - Run 'git status' to confirm only the files you intend to keep remain staged or modified." -ForegroundColor Yellow
   Write-Host "   - Use 'git add <file>' to keep a change or 'git restore --staged/--worktree <file>' to discard it." -ForegroundColor Yellow
   Write-Host "   - If the Supabase migration removed unsupported extensions, edit docs/schema/supabase_schema.sql to match the sanitized output." -ForegroundColor Yellow
   Write-Host "   - Commit and push your follow-up fixes before re-running this helper." -ForegroundColor Yellow
->>>>>>> b57bf539
 }
 
 # -------- Main --------
