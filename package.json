--- conflicted
+++ resolved
@@ -7,15 +7,6 @@
     "frontend"
   ],
   "scripts": {
-<<<<<<< HEAD
-    "setup": "npm --prefix backend install && npm --prefix frontend install",
-    "dev": "node scripts/dev.js",
-    "dev:backend": "npm --prefix backend run dev",
-    "dev:frontend": "npm --prefix frontend run dev",
-    "build": "npm --prefix frontend run build",
-    "start": "node scripts/start-prod.js",
-    "start:api": "npm --prefix backend run start",
-=======
     "setup": "npm install --prefix backend && npm install --prefix frontend",
     "dev": "node scripts/dev.js",
     "dev:backend": "npm run dev --prefix backend",
@@ -23,7 +14,6 @@
     "build": "npm run build --prefix frontend",
     "start": "node scripts/start-prod.js",
     "start:api": "npm run start --prefix backend",
->>>>>>> 3a3b761e
     "doctor": "node scripts/doctor.js"
   }
 }