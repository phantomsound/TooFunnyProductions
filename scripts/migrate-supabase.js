--- conflicted
+++ resolved
@@ -55,7 +55,12 @@
       pattern: buildFunctionRemovalRegex('extensions.grant_pg_graphql_access')
     },
     {
-<<<<<<< HEAD
+      description: 'extensions.grant_pg_graphql_access() helper body (orphaned)',
+      pattern: buildStatementRemovalRegex(
+        'DECLARE[\\s\\S]+?func_is_graphql_resolve[\\s\\S]+?END;\\s*(\\$[^$\\n]*\\$);\\s*'
+      )
+    },
+    {
       description: 'COMMENT ON FUNCTION extensions.grant_pg_graphql_access()',
       pattern: buildStatementRemovalRegex(
         'COMMENT\\s+ON\\s+FUNCTION\\s+extensions\\.grant_pg_graphql_access\\(\\)[\\s\\S]+?;\\s*'
@@ -68,64 +73,6 @@
     {
       description: 'COMMENT ON FUNCTION extensions.set_graphql_placeholder()',
       pattern: buildStatementRemovalRegex(
-        'COMMENT\\s+ON\\s+FUNCTION\\s+extensions\\.set_graphql_placeholder\\(\\)[\\s\\S]+?;\\s*'
-      )
-    },
-    {
-      description: 'issue_pg_graphql_access event trigger',
-      pattern: buildStatementRemovalRegex(
-        'CREATE\\s+(?:OR\\s+REPLACE\\s+)?EVENT\\s+TRIGGER\\s+issue_pg_graphql_access[\\s\\S]+?;\\s*'
-      )
-    },
-    {
-      description: 'issue_graphql_placeholder event trigger',
-      pattern: buildStatementRemovalRegex(
-        'CREATE\\s+(?:OR\\s+REPLACE\\s+)?EVENT\\s+TRIGGER\\s+issue_graphql_placeholder[\\s\\S]+?;\\s*'
-      )
-    }
-  ],
-  pg_graphql: [
-    {
-      description: 'extensions.grant_pg_graphql_access() helper',
-      pattern: buildStatementRemovalRegex(
-        'CREATE\\s+(?:OR\\s+REPLACE\\s+)?FUNCTION\\s+extensions\\.grant_pg_graphql_access\\(\\)[\\s\\S]+?\\$\\$[\\s\\S]+?\\$\\$;\\s*'
-      )
-    },
-    {
-      description: 'COMMENT ON FUNCTION extensions.grant_pg_graphql_access()',
-      pattern: buildStatementRemovalRegex(
-        'COMMENT\\s+ON\\s+FUNCTION\\s+extensions\\.grant_pg_graphql_access\\(\\)[\\s\\S]+?;\\s*'
-      )
-    },
-    {
-      description: 'extensions.set_graphql_placeholder() helper',
-      pattern: buildStatementRemovalRegex(
-        'CREATE\\s+(?:OR\\s+REPLACE\\s+)?FUNCTION\\s+extensions\\.set_graphql_placeholder\\(\\)[\\s\\S]+?\\$\\$[\\s\\S]+?\\$\\$;\\s*'
-      )
-    },
-    {
-      description: 'COMMENT ON FUNCTION extensions.set_graphql_placeholder()',
-      pattern: buildStatementRemovalRegex(
-=======
-      description: 'extensions.grant_pg_graphql_access() helper body (orphaned)',
-      pattern: buildStatementRemovalRegex(
-        'DECLARE[\\s\\S]+?func_is_graphql_resolve[\\s\\S]+?END;\\s*(\\$[^$\\n]*\\$);\\s*'
-      )
-    },
-    {
-      description: 'COMMENT ON FUNCTION extensions.grant_pg_graphql_access()',
-      pattern: buildStatementRemovalRegex(
-        'COMMENT\\s+ON\\s+FUNCTION\\s+extensions\\.grant_pg_graphql_access\\(\\)[\\s\\S]+?;\\s*'
-      )
-    },
-    {
-      description: 'extensions.set_graphql_placeholder() helper',
-      pattern: buildFunctionRemovalRegex('extensions.set_graphql_placeholder')
-    },
-    {
-      description: 'COMMENT ON FUNCTION extensions.set_graphql_placeholder()',
-      pattern: buildStatementRemovalRegex(
->>>>>>> 7a5471d8
         'COMMENT\\s+ON\\s+FUNCTION\\s+extensions\\.set_graphql_placeholder\\(\\)[\\s\\S]+?;\\s*'
       )
     },
@@ -158,14 +105,6 @@
 }
 
 function buildFunctionRemovalRegex(qualifiedName) {
-<<<<<<< HEAD
-  const escapedName = qualifiedName
-    .split('.')
-    .map((part) => escapeRegExp(part))
-    .join('\\.');
-  return buildStatementRemovalRegex(
-    `CREATE\\s+(?:OR\\s+REPLACE\\s+)?FUNCTION\\s+${escapedName}\\s*\\([^)]*\\)[\\s\\S]+?AS\\s+(\\$[^$\\n]*\\$)[\\s\\S]+?\\1;\\s*`
-=======
   const parts = qualifiedName.split('.');
   const functionName = parts.pop();
   const schemaName = parts.join('.');
@@ -183,7 +122,6 @@
 
   return buildStatementRemovalRegex(
     `${commentBlockPattern}CREATE\\s+(?:OR\\s+REPLACE\\s+)?FUNCTION\\s+${escapedName}\\s*\\([^)]*\\)[\\s\\S]+?AS\\s+(\\$[^$\\n]*\\$)[\\s\\S]+?\\1;\\s*`
->>>>>>> 7a5471d8
   );
 }
 
