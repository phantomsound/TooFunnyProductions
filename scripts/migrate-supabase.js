--- conflicted
+++ resolved
@@ -17,15 +17,12 @@
       )
     },
     {
-<<<<<<< HEAD
-=======
       description: 'extensions.grant_pg_net_access() helper body (orphaned)',
       pattern: buildStatementRemovalRegex(
         'IF\\s+EXISTS[\\s\\S]+?extname\\s*=\\s*\'pg_net\'[\\s\\S]+?END;\\s*\\$\\$;\\s*'
       )
     },
     {
->>>>>>> 21cb9a1e
       description: 'COMMENT ON FUNCTION extensions.grant_pg_net_access()',
       pattern: buildStatementRemovalRegex(
         'COMMENT\\s+ON\\s+FUNCTION\\s+extensions\\.grant_pg_net_access\\(\\)[\\s\\S]+?;\\s*'
