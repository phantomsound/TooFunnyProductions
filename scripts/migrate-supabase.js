#!/usr/bin/env node

const fs = require('fs/promises');
const os = require('os');
const path = require('path');
const { spawn } = require('child_process');
const readline = require('readline');

const defaultDocsPath = path.resolve(__dirname, '../backend/docs');
const defaultUnsupportedExtensions = ['pg_net'];
<<<<<<< HEAD
=======
const supabaseRoleDefinitions = [
  { name: 'anon', attributes: 'NOLOGIN' },
  { name: 'authenticated', attributes: 'NOLOGIN' },
  { name: 'service_role', attributes: 'NOLOGIN' }
];

>>>>>>> e5c5f8d1
const unsupportedExtensionCleanups = {
  pg_net: [
    {
      description: 'extensions.grant_pg_net_access() helper function',
      pattern: buildFunctionRemovalRegex('extensions.grant_pg_net_access')
    },
    {
      description: 'extensions.grant_pg_net_access() helper body (orphaned)',
      pattern: buildStatementRemovalRegex(
        'IF\\s+EXISTS[\\s\\S]+?extname\\s*=\\s*\'pg_net\'[\\s\\S]+?END;\\s*(\\$[^$\\n]*\\$);\\s*'
      )
    },
    {
      description: 'COMMENT ON FUNCTION extensions.grant_pg_net_access()',
      pattern: buildStatementRemovalRegex(
        'COMMENT\\s+ON\\s+FUNCTION\\s+extensions\\.grant_pg_net_access\\(\\)[\\s\\S]+?;\\s*'
      )
    },
    {
      description: 'issue_pg_net_access event trigger',
      pattern: buildStatementRemovalRegex(
        'CREATE\\s+(?:OR\\s+REPLACE\\s+)?EVENT\\s+TRIGGER\\s+issue_pg_net_access[\\s\\S]+?;\\s*'
      )
    },
    {
      description: 'COMMENT ON EVENT TRIGGER issue_pg_net_access',
      pattern: buildStatementRemovalRegex(
        'COMMENT\\s+ON\\s+EVENT\\s+TRIGGER\\s+issue_pg_net_access[\\s\\S]+?;\\s*'
      )
    },
    {
      description: 'supabase_functions.http_request() trigger helper',
      pattern: buildFunctionRemovalRegex('supabase_functions.http_request')
    }
  ],
  pg_graphql: [
    {
      description: 'extensions.grant_pg_graphql_access() helper',
      pattern: buildFunctionRemovalRegex('extensions.grant_pg_graphql_access')
    },
    {
      description: 'COMMENT ON FUNCTION extensions.grant_pg_graphql_access()',
      pattern: buildStatementRemovalRegex(
        'COMMENT\\s+ON\\s+FUNCTION\\s+extensions\\.grant_pg_graphql_access\\(\\)[\\s\\S]+?;\\s*'
      )
    },
    {
      description: 'extensions.set_graphql_placeholder() helper',
      pattern: buildFunctionRemovalRegex('extensions.set_graphql_placeholder')
    },
    {
      description: 'COMMENT ON FUNCTION extensions.set_graphql_placeholder()',
      pattern: buildStatementRemovalRegex(
        'COMMENT\\s+ON\\s+FUNCTION\\s+extensions\\.set_graphql_placeholder\\(\\)[\\s\\S]+?;\\s*'
      )
    },
    {
      description: 'issue_pg_graphql_access event trigger',
      pattern: buildStatementRemovalRegex(
        'CREATE\\s+(?:OR\\s+REPLACE\\s+)?EVENT\\s+TRIGGER\\s+issue_pg_graphql_access[\\s\\S]+?;\\s*'
      )
    },
    {
      description: 'issue_graphql_placeholder event trigger',
      pattern: buildStatementRemovalRegex(
        'CREATE\\s+(?:OR\\s+REPLACE\\s+)?EVENT\\s+TRIGGER\\s+issue_graphql_placeholder[\\s\\S]+?;\\s*'
      )
    }
  ],
  pg_graphql: [
    {
      description: 'extensions.grant_pg_graphql_access() helper',
      pattern: buildStatementRemovalRegex(
        'CREATE\\s+(?:OR\\s+REPLACE\\s+)?FUNCTION\\s+extensions\\.grant_pg_graphql_access\\(\\)[\\s\\S]+?\\$\\$[\\s\\S]+?\\$\\$;\\s*'
      )
    },
    {
      description: 'COMMENT ON FUNCTION extensions.grant_pg_graphql_access()',
      pattern: buildStatementRemovalRegex(
        'COMMENT\\s+ON\\s+FUNCTION\\s+extensions\\.grant_pg_graphql_access\\(\\)[\\s\\S]+?;\\s*'
      )
    },
    {
      description: 'extensions.set_graphql_placeholder() helper',
      pattern: buildStatementRemovalRegex(
        'CREATE\\s+(?:OR\\s+REPLACE\\s+)?FUNCTION\\s+extensions\\.set_graphql_placeholder\\(\\)[\\s\\S]+?\\$\\$[\\s\\S]+?\\$\\$;\\s*'
      )
    },
    {
      description: 'COMMENT ON FUNCTION extensions.set_graphql_placeholder()',
      pattern: buildStatementRemovalRegex(
        'COMMENT\\s+ON\\s+FUNCTION\\s+extensions\\.set_graphql_placeholder\\(\\)[\\s\\S]+?;\\s*'
      )
    },
    {
      description: 'issue_pg_graphql_access event trigger',
      pattern: buildStatementRemovalRegex(
        'CREATE\\s+(?:OR\\s+REPLACE\\s+)?EVENT\\s+TRIGGER\\s+issue_pg_graphql_access[\\s\\S]+?;\\s*'
      )
    },
    {
      description: 'issue_graphql_placeholder event trigger',
      pattern: buildStatementRemovalRegex(
        'CREATE\\s+(?:OR\\s+REPLACE\\s+)?EVENT\\s+TRIGGER\\s+issue_graphql_placeholder[\\s\\S]+?;\\s*'
      )
    }
  ]
};
const recommendedExports = [
  { table: 'settings_draft', file: '001_settings_draft.sql' },
  { table: 'settings_public', file: '002_settings_public.sql' },
  { table: 'settings_lock', file: '003_settings_lock.sql' },
  { table: 'settings_versions', file: '004_settings_versions.sql' },
  { table: 'settings_deployments', file: '005_settings_deployments.sql' },
  { table: 'admin_actions', file: '006_admin_actions.sql' },
  { table: 'contact_responses', file: '007_contact_responses.sql' }
];

function buildStatementRemovalRegex(statementPattern) {
  return new RegExp(`^\\s*(?:--[^\n]*\n\s*)*${statementPattern}`, 'gmi');
}

function buildFunctionRemovalRegex(qualifiedName) {
  const escapedName = qualifiedName
    .split('.')
    .map((part) => escapeRegExp(part))
    .join('\\.');
  return buildStatementRemovalRegex(
    `CREATE\\s+(?:OR\\s+REPLACE\\s+)?FUNCTION\\s+${escapedName}\\s*\\([^)]*\\)[\\s\\S]+?AS\\s+(\\$[^$\\n]*\\$)[\\s\\S]+?\\1;\\s*`
  );
}

async function main() {
  console.log('Supabase → Local PostgreSQL migration orchestrator');

  await ensureBinary('pg_dump');
  await ensureBinary('psql');

  const rl = readline.createInterface({
    input: process.stdin,
    output: process.stdout
  });

  try {
    const supabaseUrl = await ask(rl, 'Supabase connection string (postgresql://user:password@host:port/database?sslmode=require): ');
    if (!supabaseUrl) {
      throw new Error('Supabase connection string is required.');
    }

    const localDbUrl = await ask(rl, 'Local target database connection string (postgresql://user:password@host:port/database): ');
    if (!localDbUrl) {
      throw new Error('Local database connection string is required.');
    }

    const adminDbDefault = 'postgres';
    const adminDbName = await ask(rl, `Local admin database for CREATE DATABASE [${adminDbDefault}]: `) || adminDbDefault;

    const docsPathAnswer = await ask(rl, `Docs directory that holds schema/data/tests [${defaultDocsPath}]: `);
    const docsPath = docsPathAnswer ? path.resolve(docsPathAnswer) : defaultDocsPath;

    await fs.mkdir(docsPath, { recursive: true });
    const schemaDir = path.join(docsPath, 'schema');
    const dataDir = path.join(docsPath, 'data');
    const testsDir = path.join(docsPath, 'tests');
    await Promise.all([
      fs.mkdir(schemaDir, { recursive: true }),
      fs.mkdir(dataDir, { recursive: true }),
      fs.mkdir(testsDir, { recursive: true })
    ]);

    console.log('\nWorking directories:');
    console.log(`  schema → ${schemaDir}`);
    console.log(`  data   → ${dataDir}`);
    console.log(`  tests  → ${testsDir}`);

    const schemaDumpPath = path.join(schemaDir, 'supabase_schema.sql');

    if (await confirm(rl, `Export Supabase schema to ${schemaDumpPath}? [Y/n]: `, true)) {
      await exportSchema({ supabaseUrl, schemaDumpPath });
    } else {
      console.log('Skipping schema export.');
    }

    const localDbUrlObj = new URL(localDbUrl);
    const localDbName = decodeURIComponent(localDbUrlObj.pathname.replace(/^\//, ''));
    const adminUrlObj = new URL(localDbUrl);
    adminUrlObj.pathname = `/${adminDbName}`;
    const localAdminUrl = adminUrlObj.toString();

    if (await confirm(rl, `Ensure local database "${localDbName}" exists (will create if missing)? [Y/n]: `, true)) {
      await ensureDatabasePrepared({ rl, localAdminUrl, localDbName });
    }

    if (await confirm(rl, `Apply schema dump to local database ${summariseConnection(localDbUrl)}? [Y/n]: `, true)) {
      await applySchema({ localDbUrl, schemaDumpPath });
    }

    if (await confirm(rl, 'Run helper DDL scripts (settings-columns, contact-responses, admin-actions)? [Y/n]: ', true)) {
      await runHelperDdls({ localDbUrl, docsPath });
    }

    let dataExports = recommendedExports;
    if (await confirm(rl, 'Use recommended Supabase table export list? [Y/n]: ', true) === false) {
      const listAnswer = await ask(rl, 'Enter comma-separated table names to export (will auto-number files): ');
      const customTables = listAnswer
        .split(',')
        .map((value) => value.trim())
        .filter(Boolean);
      if (customTables.length === 0) {
        console.log('No tables provided; data export will be skipped.');
        dataExports = [];
      } else {
        dataExports = customTables.map((table, index) => ({
          table,
          file: `${String(index + 1).padStart(3, '0')}_${table}.sql`
        }));
        console.log('Using custom export list:');
        dataExports.forEach(({ table, file }) => console.log(`  ${table} → ${file}`));
      }
    } else {
      console.log('Using recommended export list:');
      dataExports.forEach(({ table, file }) => console.log(`  ${table} → ${file}`));
    }

    if (dataExports.length > 0 && await confirm(rl, 'Export data from Supabase now? [Y/n]: ', true)) {
      await exportDataTables({ supabaseUrl, dataDir, exports: dataExports });
    }

    if (dataExports.length > 0 && await confirm(rl, 'Import data into local database now? [Y/n]: ', true)) {
      await importDataTables({ localDbUrl, dataDir, exports: dataExports });
    }

    if (await confirm(rl, 'Rewrite stored Supabase URLs to a new host? [y/N]: ', false)) {
      const searchDefault = 'https://<project>.supabase.co';
      const searchValue = await ask(rl, `Substring to replace [${searchDefault}]: `) || searchDefault;
      if (searchValue === searchDefault) {
        console.warn('Using placeholder search substring; update it to your actual Supabase domain if needed.');
      }
      const replaceValue = await ask(rl, 'Replacement substring (e.g., https://media.example.com): ');
      if (!replaceValue) {
        console.warn('Replacement value is empty; skipping rewrite step.');
      } else {
        const schemaAnswer = await ask(rl, 'Target schemas (comma-separated) [public]: ');
        const schemas = schemaAnswer
          ? schemaAnswer.split(',').map((value) => value.trim()).filter(Boolean)
          : ['public'];
        await rewriteStoredReferences({ localDbUrl, searchValue, replaceValue, schemas });
      }
    }

    if (await confirm(rl, 'Run fullChecker.sql against Supabase and local for verification? [y/N]: ', false)) {
      await runFullChecker({ supabaseUrl, localDbUrl, docsPath });
    }

    console.log('\nMigration workflow completed. Review any warnings above and verify application behaviour.');
  } finally {
    rl.close();
  }
}

async function ensureBinary(binary) {
  try {
    await runCommand(binary, ['--version'], { showCommand: false });
  } catch (error) {
    throw new Error(`${binary} is not available on the PATH. Install the PostgreSQL client tools and ensure ${binary} is reachable.\n${error.message}`);
  }
}

async function exportSchema({ supabaseUrl, schemaDumpPath }) {
  console.log(`\nExporting Supabase schema to ${schemaDumpPath}`);
  const args = [
    '--schema-only',
    '--no-owner',
    '--no-privileges',
    '--file',
    schemaDumpPath,
    '--dbname',
    supabaseUrl
  ];
  await runCommand('pg_dump', args, { redactArgs: [args.length - 1] });
}

async function ensureDatabasePrepared({ rl, localAdminUrl, localDbName }) {
  console.log(`\nChecking for local database "${localDbName}"`);
  const existsArgs = [
    '--tuples-only',
    '--no-align',
    '--dbname',
    localAdminUrl,
    '--command',
    `SELECT 1 FROM pg_database WHERE datname = '${escapeSqlLiteral(localDbName)}';`
  ];
  const result = await runCommand('psql', existsArgs, {
    redactArgs: [existsArgs.indexOf(localAdminUrl)],
    captureStdout: true
  });
  const hasDatabase = result.stdout.trim().startsWith('1');
  if (hasDatabase) {
    console.log(`Database "${localDbName}" already exists.`);
    const shouldRecreate = await confirm(
      rl,
      `Database "${localDbName}" already exists. Drop and recreate it? [y/N]: `,
      false
    );
    if (!shouldRecreate) {
      console.warn('Keeping existing database. If previous schema objects remain, CREATE statements may fail.');
      return;
    }

    await dropDatabase(localAdminUrl, localDbName);
    await createDatabase(localAdminUrl, localDbName);
    return;
  }

  console.log(`Database "${localDbName}" not found. Creating...`);
  await createDatabase(localAdminUrl, localDbName);
}

async function dropDatabase(localAdminUrl, localDbName) {
  console.log(`Dropping database "${localDbName}"...`);
  const terminateArgs = [
    '--dbname',
    localAdminUrl,
    '--command',
    `SELECT pg_terminate_backend(pid) FROM pg_stat_activity WHERE datname = '${escapeSqlLiteral(localDbName)}' AND pid <> pg_backend_pid();`
  ];
  await runCommand('psql', terminateArgs, { redactArgs: [terminateArgs.indexOf(localAdminUrl)] });

  const dropArgs = [
    '--dbname',
    localAdminUrl,
    '--command',
    `DROP DATABASE "${localDbName}";`
  ];
  await runCommand('psql', dropArgs, { redactArgs: [dropArgs.indexOf(localAdminUrl)] });
}

async function createDatabase(localAdminUrl, localDbName) {
  console.log(`Creating database "${localDbName}"...`);
  const createArgs = [
    '--dbname',
    localAdminUrl,
    '--command',
    `CREATE DATABASE "${localDbName}";`
  ];
  await runCommand('psql', createArgs, { redactArgs: [createArgs.indexOf(localAdminUrl)] });
}

async function applySchema({ localDbUrl, schemaDumpPath }) {
  console.log(`\nApplying schema ${schemaDumpPath} to ${summariseConnection(localDbUrl)}`);
<<<<<<< HEAD
=======
  await ensureSupabaseRoles({ localDbUrl });
>>>>>>> e5c5f8d1
  const schemaToApply = await prepareSchemaFile(schemaDumpPath, { localDbUrl });
  if (schemaToApply !== schemaDumpPath) {
    console.warn(`Using sanitized schema file without unsupported extensions: ${schemaToApply}`);
    console.warn('Tip: Update your checked-in schema dump to remove these extension statements so future runs match.');
  }
  const args = [
    '--set',
    'ON_ERROR_STOP=on',
    '--dbname',
    localDbUrl,
    '--file',
    schemaToApply
  ];
  await runCommand('psql', args, { redactArgs: [args.indexOf(localDbUrl)] });
}

async function prepareSchemaFile(schemaDumpPath, { localDbUrl } = {}) {
  let contents;
  try {
    contents = await fs.readFile(schemaDumpPath, 'utf8');
  } catch (error) {
    throw new Error(`Failed to read schema dump at ${schemaDumpPath}: ${error.message}`);
  }

  const { unsupportedExtensions, reasons } = await determineUnsupportedExtensions({
    schemaContents: contents,
    localDbUrl
  });

  let sanitized = contents;
  let modified = false;

  for (const ext of unsupportedExtensions) {
    const extRegex = `["']?${escapeRegExp(ext)}["']?`;
    const patterns = [
      new RegExp(`^\\s*CREATE\\s+EXTENSION\\b[^;\n]*?${extRegex}[^;\n]*;\\s*$`, 'gmi'),
      new RegExp(`^\\s*COMMENT\\s+ON\\s+EXTENSION\\b[^;\n]*?${extRegex}[^;\n]*;\\s*$`, 'gmi'),
      new RegExp(`^\\s*ALTER\\s+EXTENSION\\b[^;\n]*?${extRegex}[^;\n]*;\\s*$`, 'gmi')
    ];

    let removedForExtension = false;
    for (const pattern of patterns) {
      const next = sanitized.replace(pattern, () => {
        removedForExtension = true;
        return '';
      });
      sanitized = next;
    }

    const cleanupRules = unsupportedExtensionCleanups[ext] || [];
    for (const rule of cleanupRules) {
      let localRemoved = 0;
      sanitized = sanitized.replace(rule.pattern, () => {
        localRemoved += 1;
        return '';
      });
      if (localRemoved > 0) {
        removedForExtension = true;
        modified = true;
        console.warn(`Skipping ${rule.description} because it depends on unsupported extension "${ext}".`);
      }
    }

    if (removedForExtension) {
      modified = true;
      const reason = reasons.get(ext);
      if (reason) {
        console.warn(`Skipping statements for unsupported PostgreSQL extension "${ext}" (${reason}).`);
      } else {
        console.warn(`Skipping statements for unsupported PostgreSQL extension "${ext}".`);
      }
    }
  }

  if (!modified) {
    return schemaDumpPath;
  }

  const tempDir = await fs.mkdtemp(path.join(os.tmpdir(), 'toofunny-schema-'));
  const sanitizedPath = path.join(tempDir, path.basename(schemaDumpPath));
  await fs.writeFile(sanitizedPath, sanitized, 'utf8');
  return sanitizedPath;
}

<<<<<<< HEAD
=======
async function ensureSupabaseRoles({ localDbUrl }) {
  if (!localDbUrl) {
    return;
  }

  const roleStatements = supabaseRoleDefinitions
    .map(({ name, attributes }) => {
      const attrClause = attributes ? ` ${attributes}` : '';
      return `IF NOT EXISTS (SELECT 1 FROM pg_roles WHERE rolname = '${escapeSqlLiteral(name)}') THEN CREATE ROLE "${name}"${attrClause}; END IF;`;
    })
    .join('\n  ');

  if (!roleStatements) {
    return;
  }

  console.log('Ensuring standard Supabase roles exist locally.');
  const args = [
    '--dbname',
    localDbUrl,
    '--command',
    `DO $$\nBEGIN\n  ${roleStatements}\nEND;\n$$;`
  ];
  await runCommand('psql', args, { redactArgs: [args.indexOf(localDbUrl)] });
}

>>>>>>> e5c5f8d1
async function determineUnsupportedExtensions({ schemaContents, localDbUrl }) {
  const declaredExtensions = extractExtensionNamesFromSchema(schemaContents);
  if (declaredExtensions.size === 0) {
    return { unsupportedExtensions: [], reasons: new Map() };
  }

  const reasons = new Map();
  for (const ext of defaultUnsupportedExtensions) {
    if (declaredExtensions.has(ext)) {
      reasons.set(ext, 'not supported by migration tooling');
    }
  }

  const candidates = [...declaredExtensions].filter((ext) => !reasons.has(ext));
  if (candidates.length > 0 && localDbUrl) {
    const availableExtensions = await listAvailableExtensions(localDbUrl);
    if (availableExtensions) {
      for (const ext of candidates) {
        if (!availableExtensions.has(ext)) {
          reasons.set(ext, 'not available on local server');
        }
      }
    }
  }

  return { unsupportedExtensions: [...reasons.keys()], reasons };
}

async function listAvailableExtensions(localDbUrl) {
  if (!localDbUrl) {
    return null;
  }

  const args = [
    '--tuples-only',
    '--no-align',
    '--dbname',
    localDbUrl,
    '--command',
    'SELECT name FROM pg_available_extensions;'
  ];

  try {
    const { stdout } = await runCommand('psql', args, {
      showCommand: false,
      captureStdout: true,
      redactArgs: [args.indexOf(localDbUrl)]
    });
    const names = stdout
      .split(/\r?\n/)
      .map((line) => line.trim().toLowerCase())
      .filter(Boolean);
    return new Set(names);
  } catch (error) {
    console.warn('Unable to check available PostgreSQL extensions on the local server.');
    console.warn(error.message || error);
    return null;
  }
}

function extractExtensionNamesFromSchema(schemaContents) {
  const names = new Set();
  const regex = /CREATE\s+EXTENSION(?:\s+IF\s+NOT\s+EXISTS)?\s+(["']?)([\w-]+)\1/gi;
  let match;
  while ((match = regex.exec(schemaContents)) !== null) {
    const name = match[2];
    if (name) {
      names.add(name.toLowerCase());
    }
  }
  return names;
}

async function runHelperDdls({ localDbUrl, docsPath }) {
  const scripts = [
    path.join(docsPath, 'settings-columns.sql'),
    path.join(docsPath, 'schema', 'contact-responses.sql'),
    path.join(docsPath, 'admin-actions.sql')
  ];
  for (const scriptPath of scripts) {
    await ensureFileExists(scriptPath);
    console.log(`\nApplying helper DDL ${scriptPath}`);
    const args = [
      '--set',
      'ON_ERROR_STOP=on',
      '--dbname',
      localDbUrl,
      '--file',
      scriptPath
    ];
    await runCommand('psql', args, { redactArgs: [args.indexOf(localDbUrl)] });
  }
}

async function exportDataTables({ supabaseUrl, dataDir, exports }) {
  for (const { table, file } of exports) {
    const outPath = path.join(dataDir, file);
    console.log(`\nExporting ${table} data to ${outPath}`);
    const args = [
      '--data-only',
      '--no-owner',
      '--no-privileges',
      '--table',
      `public.${table}`,
      '--file',
      outPath,
      '--dbname',
      supabaseUrl
    ];
    await runCommand('pg_dump', args, { redactArgs: [args.length - 1] });
  }
}

async function importDataTables({ localDbUrl, dataDir, exports }) {
  const importFiles = [];
  for (const item of exports) {
    const filePath = path.join(dataDir, item.file);
    if (await fileExists(filePath)) {
      importFiles.push(filePath);
    } else {
      console.warn(`Skipping ${filePath} (file not found).`);
    }
  }

  if (importFiles.length === 0) {
    console.warn('No data files found to import.');
    return;
  }

  for (const filePath of importFiles) {
    console.log(`\nImporting ${filePath} into ${summariseConnection(localDbUrl)}`);
    const args = [
      '--set',
      'ON_ERROR_STOP=on',
      '--single-transaction',
      '--dbname',
      localDbUrl,
      '--file',
      filePath
    ];
    await runCommand('psql', args, { redactArgs: [args.indexOf(localDbUrl)] });
  }
}

async function rewriteStoredReferences({ localDbUrl, searchValue, replaceValue, schemas }) {
  const trimmedSearch = (searchValue || '').trim();
  const trimmedReplace = (replaceValue || '').trim();

  if (!trimmedSearch) {
    console.warn('Search string is empty; skipping rewrite step.');
    return;
  }

  if (trimmedSearch === trimmedReplace) {
    console.warn('Search and replacement strings are identical; skipping rewrite step.');
    return;
  }

  const uniqueSchemas = Array.from(new Set((schemas || []).map((value) => value.trim()).filter(Boolean)));
  if (uniqueSchemas.length === 0) {
    uniqueSchemas.push('public');
  }

  console.log('\nRewriting stored references:');
  console.log(`  search → ${trimmedSearch}`);
  console.log(`  replace → ${trimmedReplace}`);
  console.log(`  schemas → ${uniqueSchemas.join(', ')}`);
  console.warn('  ⚠️ This will issue UPDATE statements across the selected schemas. Ensure you have a backup.');

  const schemaListValues = uniqueSchemas.map((schema) => `'${escapeSqlLiteral(schema)}'`);
  const schemaList = schemaListValues.length > 0 ? schemaListValues.join(', ') : `'public'`;

  const script = `DO $mig$
DECLARE
  v_search text := '${escapeSqlLiteral(trimmedSearch)}';
  v_replace text := '${escapeSqlLiteral(trimmedReplace)}';
  v_like text := '%' || v_search || '%';
  v_rowcount bigint;
  v_schema_list text[] := ARRAY[${schemaList}];
  rec record;
BEGIN
  IF v_search IS NULL OR v_search = '' THEN
    RAISE NOTICE 'Skipping rewrite: empty search value.';
    RETURN;
  END IF;

  IF v_search = v_replace THEN
    RAISE NOTICE 'Skipping rewrite: replacement matches search.';
    RETURN;
  END IF;

  FOR rec IN
    SELECT table_schema, table_name, column_name, data_type
    FROM information_schema.columns
    WHERE table_schema = ANY(v_schema_list)
      AND data_type IN ('text', 'character varying', 'json', 'jsonb')
  LOOP
    IF rec.data_type IN ('json', 'jsonb') THEN
      EXECUTE format(
        'UPDATE %I.%I SET %I = replace(%I::text, %L, %L)::%s WHERE %I::text LIKE %L',
        rec.table_schema,
        rec.table_name,
        rec.column_name,
        rec.column_name,
        v_search,
        v_replace,
        rec.data_type,
        rec.column_name,
        v_like
      );
    ELSE
      EXECUTE format(
        'UPDATE %I.%I SET %I = replace(%I, %L, %L) WHERE %I LIKE %L',
        rec.table_schema,
        rec.table_name,
        rec.column_name,
        rec.column_name,
        v_search,
        v_replace,
        rec.column_name,
        v_like
      );
    END IF;

    GET DIAGNOSTICS v_rowcount = ROW_COUNT;
    IF v_rowcount > 0 THEN
      RAISE NOTICE 'Updated %.% (column %): % rows',
        rec.table_schema,
        rec.table_name,
        rec.column_name,
        v_rowcount;
    END IF;
  END LOOP;
END
$mig$;`;

  const tempDir = await fs.mkdtemp(path.join(os.tmpdir(), 'toofunny-rewrite-'));
  const scriptPath = path.join(tempDir, 'rewrite.sql');
  await fs.writeFile(scriptPath, script, 'utf8');

  const args = [
    '--set',
    'ON_ERROR_STOP=on',
    '--dbname',
    localDbUrl,
    '--file',
    scriptPath
  ];

  await runCommand('psql', args, { redactArgs: [args.indexOf(localDbUrl)] });
}

async function runFullChecker({ supabaseUrl, localDbUrl, docsPath }) {
  const checkerPath = path.join(docsPath, 'fullChecker.sql');
  await ensureFileExists(checkerPath);

  console.log('\nRunning fullChecker.sql against Supabase');
  const supabaseArgs = [
    '--set',
    'ON_ERROR_STOP=on',
    '--dbname',
    supabaseUrl,
    '--file',
    checkerPath
  ];
  await runCommand('psql', supabaseArgs, { redactArgs: [supabaseArgs.indexOf(supabaseUrl)] });

  console.log('\nRunning fullChecker.sql against local');
  const localArgs = [
    '--set',
    'ON_ERROR_STOP=on',
    '--dbname',
    localDbUrl,
    '--file',
    checkerPath
  ];
  await runCommand('psql', localArgs, { redactArgs: [localArgs.indexOf(localDbUrl)] });
}

async function ensureFileExists(filePath) {
  try {
    await fs.access(filePath);
  } catch (error) {
    throw new Error(`Required file not found: ${filePath}`);
  }
}

async function fileExists(filePath) {
  try {
    await fs.access(filePath);
    return true;
  } catch (_) {
    return false;
  }
}

function ask(rl, question) {
  return new Promise((resolve) => {
    rl.question(question, (answer) => {
      resolve(answer.trim());
    });
  });
}

async function confirm(rl, question, defaultYes) {
  const suffix = defaultYes ? '[Y/n]' : '[y/N]';
  const answer = await ask(rl, question || `${suffix}: `);
  if (!answer) {
    return !!defaultYes;
  }
  const normalized = answer.toLowerCase();
  if (['y', 'yes'].includes(normalized)) {
    return true;
  }
  if (['n', 'no'].includes(normalized)) {
    return false;
  }
  return !!defaultYes;
}

function runCommand(command, args, options = {}) {
  const {
    cwd,
    env,
    showCommand = true,
    redactArgs = [],
    captureStdout = false
  } = options;

  const printable = `${command} ${args.map((arg, index) => {
    if (redactArgs.includes(index)) {
      return '[REDACTED]';
    }
    return sanitizeArg(arg);
  }).join(' ')}`;

  if (showCommand) {
    console.log(`$ ${printable}`);
  }

  return new Promise((resolve, reject) => {
    const child = spawn(command, args, { cwd, env, shell: false });
    let stdout = '';
    let stderr = '';

    if (captureStdout) {
      child.stdout.on('data', (data) => {
        stdout += data.toString();
      });
    } else {
      child.stdout.pipe(process.stdout);
    }
    child.stderr.on('data', (data) => {
      stderr += data.toString();
      process.stderr.write(data);
    });

    child.on('error', (error) => {
      reject(error);
    });

    child.on('close', (code) => {
      if (code === 0) {
        resolve({ code, stdout, stderr });
      } else {
        reject(new Error(`${command} exited with code ${code}${stderr ? `\n${stderr}` : ''}`));
      }
    });
  });
}

function sanitizeArg(arg) {
  if (arg.startsWith('postgresql://')) {
    try {
      return summariseConnection(arg);
    } catch (_) {
      return '[postgresql://…]';
    }
  }
  return arg;
}

function summariseConnection(connectionString) {
  const url = new URL(connectionString);
  const user = url.username || '<user>';
  const host = url.hostname || '<host>';
  const port = url.port ? `:${url.port}` : '';
  const db = decodeURIComponent(url.pathname.replace(/^\//, '')) || '<database>';
  return `postgresql://${user}@${host}${port}/${db}`;
}

function escapeRegExp(value) {
  return value.replace(/[.*+?^${}()|[\]\\]/g, '\\$&');
}

function escapeSqlLiteral(value) {
  return String(value ?? '').replace(/'/g, "''");
}

main().catch((error) => {
  console.error('\nMigration script failed.');
  console.error(error.message || error);
  process.exitCode = 1;
});<|MERGE_RESOLUTION|>--- conflicted
+++ resolved
@@ -8,15 +8,12 @@
 
 const defaultDocsPath = path.resolve(__dirname, '../backend/docs');
 const defaultUnsupportedExtensions = ['pg_net'];
-<<<<<<< HEAD
-=======
 const supabaseRoleDefinitions = [
   { name: 'anon', attributes: 'NOLOGIN' },
   { name: 'authenticated', attributes: 'NOLOGIN' },
   { name: 'service_role', attributes: 'NOLOGIN' }
 ];
 
->>>>>>> e5c5f8d1
 const unsupportedExtensionCleanups = {
   pg_net: [
     {
@@ -367,10 +364,7 @@
 
 async function applySchema({ localDbUrl, schemaDumpPath }) {
   console.log(`\nApplying schema ${schemaDumpPath} to ${summariseConnection(localDbUrl)}`);
-<<<<<<< HEAD
-=======
   await ensureSupabaseRoles({ localDbUrl });
->>>>>>> e5c5f8d1
   const schemaToApply = await prepareSchemaFile(schemaDumpPath, { localDbUrl });
   if (schemaToApply !== schemaDumpPath) {
     console.warn(`Using sanitized schema file without unsupported extensions: ${schemaToApply}`);
@@ -455,8 +449,6 @@
   return sanitizedPath;
 }
 
-<<<<<<< HEAD
-=======
 async function ensureSupabaseRoles({ localDbUrl }) {
   if (!localDbUrl) {
     return;
@@ -483,7 +475,6 @@
   await runCommand('psql', args, { redactArgs: [args.indexOf(localDbUrl)] });
 }
 
->>>>>>> e5c5f8d1
 async function determineUnsupportedExtensions({ schemaContents, localDbUrl }) {
   const declaredExtensions = extractExtensionNamesFromSchema(schemaContents);
   if (declaredExtensions.size === 0) {
