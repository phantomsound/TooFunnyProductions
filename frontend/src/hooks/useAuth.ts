--- conflicted
+++ resolved
@@ -4,11 +4,7 @@
 
 export type AuthUser = { email: string; name?: string | null; picture?: string | null };
 
-<<<<<<< HEAD
-export function useAuth() {
-=======
 const useAuthHook = () => {
->>>>>>> 1615533e
   const [user, setUser] = useState<AuthUser | null>(null);
   const [isAdmin, setIsAdmin] = useState(false);
   const [loading, setLoading] = useState(true);
@@ -82,13 +78,7 @@
     refreshSession,
     reload: fetchMe,
   };
-<<<<<<< HEAD
-}
-
-export default useAuth;
-=======
 };
 
 export const useAuth = useAuthHook;
-export default useAuthHook;
->>>>>>> 1615533e
+export default useAuthHook;