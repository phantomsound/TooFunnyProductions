// frontend/src/hooks/useAuth.ts
import { useCallback, useEffect, useRef, useState } from "react";
import { api } from "../lib/api";

export type AuthUser = { email: string; name?: string | null; picture?: string | null };

export function useAuth() {
  const [user, setUser] = useState<AuthUser | null>(null);
  const [isAdmin, setIsAdmin] = useState(false);
  const [loading, setLoading] = useState(true);
  const mounted = useRef(true);

  const apply = useCallback((nextUser: AuthUser | null, nextAdmin: boolean) => {
    if (!mounted.current) return;
    setUser(nextUser);
    setIsAdmin(nextAdmin);
  }, []);

  const fetchMe = useCallback(async () => {
    if (mounted.current) setLoading(true);
    try {
      const r = await fetch(api("/api/auth/me"), { credentials: "include" });
      const d = await r.json().catch(() => ({}));
      if (d?.user) {
        apply(
          {
            email: d.user.email,
            name: d.user.name ?? null,
            picture: d.user.picture ?? null,
          },
          !!d.isAdmin
        );
      } else {
        apply(null, false);
      }
    } catch {
      apply(null, false);
    } finally {
      if (mounted.current) setLoading(false);
    }
  }, [apply]);

  useEffect(() => {
    mounted.current = true;
    fetchMe();
    return () => {
      mounted.current = false;
    };
  }, [fetchMe]);

  const signIn = useCallback(() => {
    window.location.href = api("/api/auth/google");
  }, []);

  const refreshSession = useCallback(async () => {
    await fetch(api("/api/auth/me"), { credentials: "include" });
    await fetchMe();
  }, [fetchMe]);
<<<<<<< HEAD

  const logout = useCallback(async () => {
    try {
      await fetch(api("/api/auth/logout"), { method: "POST", credentials: "include" });
    } finally {
      apply(null, false);
      const next = window.location.pathname.startsWith("/admin") ? "/admin" : "/";
      window.location.href = next;
    }
  }, [apply]);

  return {
    user,
    isAdmin,
    isAuthed: !!user,
    loading,
    signIn,
    signOut: logout,
    logout,
    refreshSession,
    reload: fetchMe,
  };
}
=======

  const logout = useCallback(async () => {
    try {
      await fetch(api("/api/auth/logout"), { method: "POST", credentials: "include" });
    } finally {
      apply(null, false);
      const next = window.location.pathname.startsWith("/admin") ? "/admin" : "/";
      window.location.href = next;
    }
  }, [apply]);

  return {
    user,
    isAdmin,
    isAuthed: !!user,
    loading,
    signIn,
    signOut: logout,
    logout,
    refreshSession,
    reload: fetchMe,
  };
}

export default useAuth;
>>>>>>> 3d13b2bf
<|MERGE_RESOLUTION|>--- conflicted
+++ resolved
@@ -56,31 +56,6 @@
     await fetch(api("/api/auth/me"), { credentials: "include" });
     await fetchMe();
   }, [fetchMe]);
-<<<<<<< HEAD
-
-  const logout = useCallback(async () => {
-    try {
-      await fetch(api("/api/auth/logout"), { method: "POST", credentials: "include" });
-    } finally {
-      apply(null, false);
-      const next = window.location.pathname.startsWith("/admin") ? "/admin" : "/";
-      window.location.href = next;
-    }
-  }, [apply]);
-
-  return {
-    user,
-    isAdmin,
-    isAuthed: !!user,
-    loading,
-    signIn,
-    signOut: logout,
-    logout,
-    refreshSession,
-    reload: fetchMe,
-  };
-}
-=======
 
   const logout = useCallback(async () => {
     try {
@@ -105,5 +80,4 @@
   };
 }
 
-export default useAuth;
->>>>>>> 3d13b2bf
+export default useAuth;