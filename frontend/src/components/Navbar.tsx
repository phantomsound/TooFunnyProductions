--- conflicted
+++ resolved
@@ -14,11 +14,7 @@
   const sp = new URLSearchParams(search);
   const stageSuffix = sp.get("stage") === "draft" ? "?stage=draft" : "";
   const { settings } = useSettings();
-<<<<<<< HEAD
-
-=======
   const { user } = useAuth();
->>>>>>> 5059b711
 
   const logoUrl =
     typeof settings?.logo_url === "string" && settings.logo_url.trim().length > 0
