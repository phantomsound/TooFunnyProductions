// frontend/src/components/Navbar.tsx
// ──────────────────────────────────────────────────────────────

import React from "react";
import { Link, useLocation } from "react-router-dom";
import { useAuth } from "../hooks/useAuth";

export default function Navbar() {
<<<<<<< HEAD
  const { search, pathname } = useLocation();
  const { signIn, user, isAdmin } = useAuth();
=======
  const { search } = useLocation();
  const { user } = useAuth();
>>>>>>> 23de2551
  const sp = new URLSearchParams(search);
  const stageSuffix = sp.get("stage") === "draft" ? "?stage=draft" : "";

  const Item: React.FC<{ to: string; children: React.ReactNode }> = ({ to, children }) => (
    <Link
      to={`${to}${stageSuffix}`}
      className="px-3 py-2 text-sm opacity-90 hover:opacity-100"
    >
      {children}
    </Link>
  );

  return (
    <nav className="w-full bg-neutral-900/95 backdrop-blur border-b border-white/10">
      <div className="mx-auto max-w-6xl h-12 flex items-center justify-between px-4">
        <Link to={`/${stageSuffix}`} className="text-yellow-400 font-semibold">
          Too Funny Productions
        </Link>

        <div className="flex items-center gap-1">
          <Item to="/">Home</Item>
          <Item to="/about">About</Item>
          <Item to="/events">Events</Item>
          <Item to="/media">Media</Item>
          <Item to="/merch">Merch</Item>
          <Item to="/contact">Contact</Item>
        </div>

        <div className="flex items-center gap-2">
<<<<<<< HEAD
          {isAdmin ? (
            <Link
              to="/admin"
              className="rounded-full border border-white/20 px-3 py-1 text-xs font-semibold hover:border-yellow-400"
            >
              Admin
            </Link>
          ) : user ? null : pathname.startsWith("/admin") ? null : (
            <button
              onClick={signIn}
              className="rounded-full border border-white/20 px-3 py-1 text-xs font-semibold hover:border-yellow-400"
            >
              Sign in
            </button>
          )}
=======
          {user?.picture ? (
            <img
              src={user.picture}
              alt=""
              className="h-8 w-8 rounded-full border border-white/20 object-cover"
            />
          ) : null}
>>>>>>> 23de2551
        </div>
      </div>
    </nav>
  );
}<|MERGE_RESOLUTION|>--- conflicted
+++ resolved
@@ -6,13 +6,8 @@
 import { useAuth } from "../hooks/useAuth";
 
 export default function Navbar() {
-<<<<<<< HEAD
-  const { search, pathname } = useLocation();
-  const { signIn, user, isAdmin } = useAuth();
-=======
   const { search } = useLocation();
   const { user } = useAuth();
->>>>>>> 23de2551
   const sp = new URLSearchParams(search);
   const stageSuffix = sp.get("stage") === "draft" ? "?stage=draft" : "";
 
@@ -42,23 +37,6 @@
         </div>
 
         <div className="flex items-center gap-2">
-<<<<<<< HEAD
-          {isAdmin ? (
-            <Link
-              to="/admin"
-              className="rounded-full border border-white/20 px-3 py-1 text-xs font-semibold hover:border-yellow-400"
-            >
-              Admin
-            </Link>
-          ) : user ? null : pathname.startsWith("/admin") ? null : (
-            <button
-              onClick={signIn}
-              className="rounded-full border border-white/20 px-3 py-1 text-xs font-semibold hover:border-yellow-400"
-            >
-              Sign in
-            </button>
-          )}
-=======
           {user?.picture ? (
             <img
               src={user.picture}
@@ -66,7 +44,6 @@
               className="h-8 w-8 rounded-full border border-white/20 object-cover"
             />
           ) : null}
->>>>>>> 23de2551
         </div>
       </div>
     </nav>
