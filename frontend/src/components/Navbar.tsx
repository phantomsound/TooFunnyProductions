--- conflicted
+++ resolved
@@ -8,10 +8,7 @@
 export default function Navbar() {
   const { search } = useLocation();
   const { user } = useAuth();
-<<<<<<< HEAD
-=======
   const [showAvatar, setShowAvatar] = React.useState(true);
->>>>>>> ed2d4ade
   const sp = new URLSearchParams(search);
   const stageSuffix = sp.get("stage") === "draft" ? "?stage=draft" : "";
 
@@ -41,19 +38,12 @@
         </div>
 
         <div className="flex items-center gap-2">
-<<<<<<< HEAD
-          {user?.picture ? (
-=======
           {user?.picture && showAvatar ? (
->>>>>>> ed2d4ade
             <img
               src={user.picture}
               alt=""
               className="h-8 w-8 rounded-full border border-white/20 object-cover"
-<<<<<<< HEAD
-=======
               onError={() => setShowAvatar(false)}
->>>>>>> ed2d4ade
             />
           ) : null}
         </div>
