--- conflicted
+++ resolved
@@ -1,8 +1,6 @@
 import React from "react";
 import { Link } from "react-router-dom";
 import { useSettings } from "../lib/SettingsContext";
-<<<<<<< HEAD
-=======
 
 function normalizeHref(url: string): string {
   if (!url) return "#";
@@ -22,7 +20,6 @@
 
   return `https://${trimmed.replace(/^https?:\/\//i, "")}`;
 }
->>>>>>> 5059b711
 
 const Footer: React.FC = () => {
   const { settings } = useSettings();
@@ -43,20 +40,6 @@
 
       {footerLinks.length > 0 ? (
         <ul className="flex flex-wrap justify-center gap-4 text-xs text-white/70">
-<<<<<<< HEAD
-          {footerLinks.map((link, idx) => (
-            <li key={`${link.url}-${idx}`}>
-              <a
-                href={link.url as string}
-                className="hover:text-white"
-                target="_blank"
-                rel="noopener noreferrer"
-              >
-                {link.label}
-              </a>
-            </li>
-          ))}
-=======
           {footerLinks.map((link, idx) => {
             const href = normalizeHref(link.url as string);
             return (
@@ -72,7 +55,6 @@
               </li>
             );
           })}
->>>>>>> 5059b711
         </ul>
       ) : null}
 
