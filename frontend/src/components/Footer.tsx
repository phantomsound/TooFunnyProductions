--- conflicted
+++ resolved
@@ -27,11 +27,7 @@
                 href={link.url as string}
                 className="hover:text-white"
                 target="_blank"
-<<<<<<< HEAD
-                rel="noreferrer"
-=======
                 rel="noopener noreferrer"
->>>>>>> ed2d4ade
               >
                 {link.label}
               </a>
