// frontend/src/components/SessionTimeoutOverlay.tsx
import React, { useEffect, useMemo, useRef, useState } from "react";
import { useSettings } from "../lib/SettingsContext";
import { useAuth } from "../hooks/useAuth";

const COUNTDOWN_SECONDS = 60; // the visible “are you still there?” countdown length

export default function SessionTimeoutOverlay() {
  const { settings } = useSettings();
  const { isAuthed, refreshSession, logout, loading: authLoading } = useAuth();

  // Minutes to idle before showing countdown → configurable
  const minutes = useMemo(() => {
    const fromSettings = Number((settings as any)?.session_timeout_minutes ?? (settings as any)?.admin_timeout_minutes);
    const fromEnv = Number(import.meta.env.VITE_ADMIN_TIMEOUT_MINUTES);
    return Number.isFinite(fromSettings) && fromSettings > 0
      ? fromSettings
      : Number.isFinite(fromEnv) && fromEnv > 0
      ? fromEnv
      : 30; // default 30 minutes
  }, [settings]);

  const idleMs = minutes * 60 * 1000;

  const [show, setShow] = useState(false);
  const [secondsLeft, setSecondsLeft] = useState(COUNTDOWN_SECONDS);
  const firedRef = useRef(false);      // prevents re-arming
  const idleTimerRef = useRef<number | null>(null);
  const countdownRef = useRef<number | null>(null);

  function clearIdle() {
    if (idleTimerRef.current) {
      window.clearTimeout(idleTimerRef.current);
      idleTimerRef.current = null;
    }
  }

  function clearCountdown() {
    if (countdownRef.current) {
      window.clearInterval(countdownRef.current);
      countdownRef.current = null;
    }
  }

  function resetTimers() {
    clearIdle();
    clearCountdown();
    firedRef.current = false;
    setShow(false);
    setSecondsLeft(COUNTDOWN_SECONDS);
  }

  function armIdle() {
    if (!isAuthed || authLoading || firedRef.current) return;
    clearIdle();
    idleTimerRef.current = window.setTimeout(() => {
      // show countdown once, then never re-arm until page refresh
      firedRef.current = true;
      setSecondsLeft(COUNTDOWN_SECONDS);
      setShow(true);
      clearCountdown();
      countdownRef.current = window.setInterval(() => {
        setSecondsLeft((s) => {
          if (s <= 1) {
            clearCountdown();
            setShow(false);
            logout(); // session expired
            return 0;
          }
          return s - 1;
        });
      }, 1000);
    }, idleMs);
  }

  // Any user activity resets idle timer (only if not fired yet)
  useEffect(() => {
<<<<<<< HEAD
    if (!isAuthed) {
=======
    if (!isAuthed || authLoading) {
>>>>>>> fe257bf0
      resetTimers();
      return;
    }
    if (firedRef.current) return;

    const reset = () => {
      if (document.hidden) return;
      clearIdle();
      armIdle();
    };

    const events = ["click", "keydown", "mousemove", "scroll", "touchstart"];
    events.forEach((e) => window.addEventListener(e, reset, { passive: true }));
    document.addEventListener("visibilitychange", reset);

    armIdle();
    return () => {
      clearIdle();
      events.forEach((e) => window.removeEventListener(e, reset));
      document.removeEventListener("visibilitychange", reset);
    };
  }, [isAuthed, idleMs, authLoading]);

  if (!show) return null;

  return (
    <div className="fixed inset-0 bg-black/70 backdrop-blur-sm z-[9999] flex items-center justify-center p-6">
      <div className="bg-neutral-800 border border-neutral-700 rounded-xl p-6 max-w-sm w-full text-center">
        <h3 className="text-xl font-semibold mb-2">Are you still there?</h3>
        <p className="opacity-80 mb-4">
          You’ll be signed out in <span className="font-mono">{secondsLeft}s</span> due to inactivity.
        </p>
        <div className="flex gap-2 justify-center">
          <button
            className="px-3 py-2 rounded bg-yellow-400 text-black font-semibold hover:bg-yellow-300"
            onClick={() => {
              clearCountdown();
              setShow(false);
              refreshSession(); // keep logged in
            }}
          >
            Stay signed in
          </button>
          <button
            className="px-3 py-2 rounded border border-neutral-500 hover:bg-neutral-700"
            onClick={() => {
              clearCountdown();
              setShow(false);
              logout();
            }}
          >
            Sign out now
          </button>
        </div>
      </div>
    </div>
  );
}<|MERGE_RESOLUTION|>--- conflicted
+++ resolved
@@ -75,11 +75,7 @@
 
   // Any user activity resets idle timer (only if not fired yet)
   useEffect(() => {
-<<<<<<< HEAD
-    if (!isAuthed) {
-=======
     if (!isAuthed || authLoading) {
->>>>>>> fe257bf0
       resetTimers();
       return;
     }
