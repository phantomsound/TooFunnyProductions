--- conflicted
+++ resolved
@@ -21,10 +21,7 @@
   hero_subtext?: string;
   hero_image_url?: string;
   logo_url?: string;
-<<<<<<< HEAD
-=======
   updated_at?: string;
->>>>>>> 2c86623c
   featured_video_url?: string;
   who_title?: string;
   who_body?: string;
