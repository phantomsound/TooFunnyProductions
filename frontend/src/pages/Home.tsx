/* =========================================================================
   FILE: frontend/src/pages/Home.tsx
   -------------------------------------------------------------------------
   Public Home; shows draft if ?stage=draft by calling /api/settings/preview.
   ========================================================================= */
import React, { useEffect, useMemo, useState } from "react";
import { Link, useLocation } from "react-router-dom";

import { useSettings } from "../lib/SettingsContext";
import { api } from "../lib/api";

type Settings = {
  hero_title?: string;
  hero_subtext?: string;
  hero_image_url?: string;
  featured_video_url?: string;
  who_title?: string;
  who_body?: string;
  who_cta_label?: string;
  who_cta_url?: string;
  who_image_url?: string;
};

export default function Home() {
  const { settings: liveSettings } = useSettings();
  const { search } = useLocation();
  const isDraftPreview = new URLSearchParams(search).get("stage") === "draft";

  const [draft, setDraft] = useState<Settings | null>(null);
  const settings: Settings = isDraftPreview ? (draft || {}) : ((liveSettings as Settings) || {});

  useEffect(() => {
    let cancel = false;
    (async () => {
      if (!isDraftPreview) {
        setDraft(null);
        return;
      }
      try {
        const r = await fetch(api("/api/settings/preview"), { credentials: "include" });
        const d = await r.json().catch(() => ({}));
        if (!cancel) setDraft(d || {});
      } catch {
        if (!cancel) setDraft({});
      }
    })();
    return () => { cancel = true; };
  }, [isDraftPreview]);

  const stageSuffix = isDraftPreview ? "?stage=draft" : "";

  const heroTitle = settings?.hero_title?.trim() || "Comedy that’s Too Funny";
  const heroSubtext =
    settings?.hero_subtext?.trim() || "Original sketch, live shows, and shamelessly fun chaos.";
  const heroImage = settings?.hero_image_url?.trim() || "";
  const whoImage = settings?.who_image_url?.trim() || "";
  const heroVideo = settings?.featured_video_url?.trim() || "";
  const whoTitle = settings?.who_title?.trim() || "Who We Are";
  const whoBody =
    settings?.who_body?.trim() ||
    "Too Funny Productions is a collective of comedians, directors, editors, and techs bringing high-energy sketch and improv.";
  const whoCtaLabel = settings?.who_cta_label?.trim() || "Meet the Team";
  const whoCtaUrl = settings?.who_cta_url?.trim() || "/about";
  const whoIsExternal = /^https?:/i.test(whoCtaUrl);

  const upcoming = useMemo(() => {
    if (!settings || !Array.isArray((settings as any).events_upcoming)) return [] as any[];
    return ((settings as any).events_upcoming as any[]).filter(Boolean).slice(0, 3);
  }, [settings]);
  const hasEvents = upcoming.length > 0;

  return (
    <main className="bg-[#050505] text-white">
      <div className="mx-auto max-w-6xl px-4 pb-16 pt-12">
        <section className="overflow-hidden rounded-3xl border border-white/10 bg-gradient-to-br from-neutral-900/90 via-neutral-950 to-black p-8 shadow-lg lg:p-12">
          <div className="grid gap-12 lg:grid-cols-[minmax(0,0.95fr)_minmax(0,1.05fr)] lg:items-center">
            <div className="flex flex-col gap-8">
              <header className="space-y-3">
                <span className="inline-flex items-center gap-2 rounded-full border border-yellow-400/40 bg-yellow-400/10 px-4 py-1 text-xs font-semibold uppercase tracking-[0.3em] text-yellow-200">
                  Too Funny Productions
                </span>
                <h1 className="text-3xl font-bold leading-tight text-yellow-200 sm:text-4xl lg:text-[2.6rem]">
                  {heroTitle}
                </h1>
                <p className="max-w-xl text-base text-neutral-200/90 sm:text-lg">{heroSubtext}</p>
              </header>

              <div className="flex flex-wrap gap-3">
                <Link
                  to={`/events${stageSuffix}`}
                  className="rounded-full bg-yellow-300 px-5 py-2.5 text-sm font-semibold text-black transition hover:bg-yellow-200"
                >
                  Get Tickets
                </Link>
                <Link
                  to={`/media${stageSuffix}`}
                  className="rounded-full border border-yellow-400/70 px-5 py-2.5 text-sm font-semibold text-yellow-300 transition hover:bg-yellow-300 hover:text-black"
                >
                  Watch a Clip
                </Link>
                <Link
                  to={`/contact${stageSuffix}`}
                  className="rounded-full border border-white/15 px-5 py-2.5 text-sm font-semibold text-white/85 transition hover:border-white hover:text-white"
                >
                  Contact Us
                </Link>
              </div>

              {hasEvents ? (
                <div className="rounded-2xl border border-white/10 bg-black/50 p-5">
                  <div className="flex items-center justify-between gap-4">
                    <div className="space-y-1">
                      <p className="text-xs uppercase tracking-[0.4em] text-white/40">Next up</p>
                      <h2 className="text-lg font-semibold text-yellow-200">{upcoming[0]?.title || "Live show"}</h2>
                      <p className="text-sm text-neutral-300">
                        {(upcoming[0]?.date || "Date TBA") + " • " + (upcoming[0]?.venue || "Venue TBA")}
                      </p>
                    </div>
                    <Link
                      to={`/events${stageSuffix}`}
                      className="rounded-full border border-white/20 px-4 py-2 text-xs font-semibold uppercase tracking-[0.25em] text-white/70 transition hover:border-white hover:text-white"
                    >
                      View All
                    </Link>
                  </div>
                </div>
              ) : null}
            </div>

            <div className="space-y-6">
              <div className="grid gap-4 rounded-2xl border border-white/10 bg-black/40 p-4 sm:grid-cols-2">
                <div className="overflow-hidden rounded-xl border border-white/10 bg-black/70">
                  {heroVideo ? (
                    <video
                      src={heroVideo}
                      controls
                      preload="metadata"
                      className="h-full w-full rounded-xl object-cover"
                    />
                  ) : (
                    <div className="flex h-full min-h-[180px] items-center justify-center text-xs text-white/50">
                      Add a featured video in the admin panel to showcase your latest work.
                    </div>
                  )}
                </div>
                <div className="overflow-hidden rounded-xl border border-white/10 bg-black/70">
                  {heroImage ? (
                    <img
                      src={heroImage}
                      alt="Too Funny Productions"
                      className="h-full w-full object-cover"
                    />
                  ) : (
                    <div className="flex h-full min-h-[180px] items-center justify-center text-xs text-white/50">
                      Add a hero image in the admin panel to complete the layout.
                    </div>
                  )}
                </div>
              </div>

              {whoImage ? (
                <div className="overflow-hidden rounded-2xl border border-white/10 bg-black/40">
                  <img src={whoImage} alt="Crew" className="h-full w-full object-cover" />
                </div>
              ) : null}
            </div>
          </div>
        </section>

        <section className="mt-12 grid gap-10 lg:grid-cols-[minmax(0,1.05fr)_minmax(0,0.95fr)] lg:items-start">
          <div className="rounded-3xl border border-white/10 bg-neutral-900/80 p-8 shadow-lg">
            <div className="space-y-4">
              <div className="space-y-2">
                <p className="text-xs uppercase tracking-[0.4em] text-yellow-200/70">Who We Are</p>
                <h2 className="text-2xl font-semibold text-yellow-200">{whoTitle}</h2>
              </div>
              <p className="text-neutral-200/90 leading-relaxed">{whoBody}</p>
              <div className="flex flex-wrap gap-3">
                {whoCtaUrl ? (
                  whoIsExternal ? (
                    <a
                      href={whoCtaUrl}
                      target="_blank"
                      rel="noopener noreferrer"
                      className="rounded-full bg-yellow-300 px-4 py-2 text-sm font-semibold text-black transition hover:bg-yellow-200"
                    >
                      {whoCtaLabel}
                    </a>
                  ) : (
                    <Link
                      to={`${whoCtaUrl}${stageSuffix}`}
                      className="rounded-full bg-yellow-300 px-4 py-2 text-sm font-semibold text-black transition hover:bg-yellow-200"
                    >
                      {whoCtaLabel}
                    </Link>
                  )
                ) : null}
                <Link
<<<<<<< HEAD
                  to={`/media${stageSuffix}`}
                  className="rounded-full border border-yellow-400/70 px-4 py-2 text-sm font-semibold text-yellow-300 transition hover:bg-yellow-300 hover:text-black"
                >
                  Media Library
                </Link>
                <Link
=======
>>>>>>> 8de7217f
                  to={`/contact${stageSuffix}`}
                  className="rounded-full border border-white/15 px-4 py-2 text-sm font-semibold text-white/85 transition hover:border-white hover:text-white"
                >
                  Book the Crew
                </Link>
              </div>
            </div>
          </div>

          <div className="space-y-6">
            <section className="rounded-3xl border border-white/10 bg-neutral-900/70 p-6 shadow-lg">
              <div className="flex items-center justify-between gap-4">
                <div>
                  <h2 className="text-xl font-semibold text-yellow-200">Upcoming Shows</h2>
                  <p className="text-sm text-neutral-300">Fresh chaos, fresh cities—see where we’re headed.</p>
                </div>
                <Link
                  to={`/events${stageSuffix}`}
                  className="rounded-full border border-white/15 px-4 py-2 text-xs font-semibold uppercase tracking-[0.3em] text-white/70 transition hover:border-white hover:text-white"
                >
                  All Shows
                </Link>
              </div>

              {hasEvents ? (
                <div className="mt-4 space-y-3">
                  {upcoming.map((event: any, index: number) => {
                    const link = typeof event?.link === "string" ? event.link : "";
                    const hasLink = /^https?:/i.test(link);
                    return (
                      <article
                        key={`${event?.title || "event"}-${index}`}
                        className="flex flex-col gap-2 rounded-2xl border border-white/5 bg-black/40 p-4 transition hover:border-yellow-200/40"
                      >
                        <div className="flex flex-wrap items-baseline justify-between gap-2">
                          <p className="text-xs uppercase tracking-[0.4em] text-white/35">
                            {event?.date || "Date TBA"}
                          </p>
                          <span className="text-xs text-neutral-400">{event?.venue || "Venue TBA"}</span>
                        </div>
                        <h3 className="text-lg font-semibold text-yellow-100">{event?.title || "Untitled Show"}</h3>
                        {hasLink ? (
                          <a
                            href={link}
                            target="_blank"
                            rel="noopener noreferrer"
                            className="inline-flex items-center gap-2 text-sm font-semibold text-yellow-300 transition hover:text-yellow-200"
                          >
                            Get Tickets
                            <span aria-hidden>→</span>
                          </a>
                        ) : null}
                      </article>
                    );
                  })}
                </div>
              ) : (
                <p className="mt-4 text-sm text-neutral-400">
                  No shows are on the calendar yet—check back soon or follow us on social for updates.
                </p>
              )}
            </section>

            <section className="rounded-3xl border border-white/10 bg-neutral-900/70 p-6 shadow-lg">
              <div className="flex flex-col gap-4 md:flex-row md:items-center md:justify-between">
                <div>
                  <h2 className="text-xl font-semibold text-yellow-200">Media Spotlight</h2>
                  <p className="text-sm text-neutral-300">
                    Dive into sketches, behind-the-scenes clips, and the latest Too Funny chaos.
                  </p>
                </div>
                <Link
                  to={`/media${stageSuffix}`}
<<<<<<< HEAD
                  className="rounded-full bg-yellow-300 px-4 py-2 text-sm font-semibold text-black transition hover:bg-yellow-200"
=======
                  className="inline-flex items-center justify-center rounded-full bg-yellow-300 px-5 py-2.5 text-sm font-semibold text-black transition hover:bg-yellow-200"
>>>>>>> 8de7217f
                >
                  Visit Media Page
                </Link>
              </div>
            </section>
          </div>
        </section>
      </div>
    </main>
  );
}<|MERGE_RESOLUTION|>--- conflicted
+++ resolved
@@ -196,15 +196,6 @@
                   )
                 ) : null}
                 <Link
-<<<<<<< HEAD
-                  to={`/media${stageSuffix}`}
-                  className="rounded-full border border-yellow-400/70 px-4 py-2 text-sm font-semibold text-yellow-300 transition hover:bg-yellow-300 hover:text-black"
-                >
-                  Media Library
-                </Link>
-                <Link
-=======
->>>>>>> 8de7217f
                   to={`/contact${stageSuffix}`}
                   className="rounded-full border border-white/15 px-4 py-2 text-sm font-semibold text-white/85 transition hover:border-white hover:text-white"
                 >
@@ -278,11 +269,7 @@
                 </div>
                 <Link
                   to={`/media${stageSuffix}`}
-<<<<<<< HEAD
-                  className="rounded-full bg-yellow-300 px-4 py-2 text-sm font-semibold text-black transition hover:bg-yellow-200"
-=======
                   className="inline-flex items-center justify-center rounded-full bg-yellow-300 px-5 py-2.5 text-sm font-semibold text-black transition hover:bg-yellow-200"
->>>>>>> 8de7217f
                 >
                   Visit Media Page
                 </Link>
