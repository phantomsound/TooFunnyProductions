/* =========================================================================
   FILE: frontend/src/pages/Home.tsx
   -------------------------------------------------------------------------
   Public Home; shows draft if ?stage=draft by calling /api/settings/preview.
   ========================================================================= */
import React, { useEffect, useState } from "react";
import { useSettings } from "../lib/SettingsContext";
import { Link, useLocation } from "react-router-dom";
import { api } from "../lib/api";

type Settings = {
  hero_title?: string;
  hero_subtext?: string;
  hero_image_url?: string;
  featured_video_url?: string;
  who_title?: string;
  who_body?: string;
  who_cta_label?: string;
  who_cta_url?: string;
};

export default function Home() {
  const { settings: liveSettings } = useSettings();
  const { search } = useLocation();
  const isDraftPreview = new URLSearchParams(search).get("stage") === "draft";

  const [draft, setDraft] = useState<Settings | null>(null);
  const settings: Settings = isDraftPreview ? (draft || {}) : ((liveSettings as Settings) || {});

  useEffect(() => {
    let cancel = false;
    (async () => {
      if (!isDraftPreview) {
        setDraft(null);
        return;
      }
      try {
        const r = await fetch(api("/api/settings/preview"), { credentials: "include" });
        const d = await r.json().catch(() => ({}));
        if (!cancel) setDraft(d || {});
      } catch {
        if (!cancel) setDraft({});
      }
    })();
    return () => { cancel = true; };
  }, [isDraftPreview]);

  const stageSuffix = isDraftPreview ? "?stage=draft" : "";

  const heroTitle = settings?.hero_title || "Comedy that’s Too Funny";
  const heroSubtext =
    settings?.hero_subtext || "Original sketch, live shows, and shamelessly fun chaos.";
  const heroImage = settings?.hero_image_url || "";
  const heroVideo = settings?.featured_video_url || "";
<<<<<<< HEAD
=======
  const whoTitle = settings?.who_title || "Who We Are";
  const whoBody = settings?.who_body ||
    "Too Funny Productions is a collective of comedians, directors, editors, and techs bringing high-energy sketch and improv.";
  const whoCtaLabel = settings?.who_cta_label || "Meet the Team";
  const whoCtaUrl = settings?.who_cta_url || "/about";
  const whoIsExternal = /^https?:/i.test(whoCtaUrl);
>>>>>>> fe257bf0

  return (
    <div className="text-white">
      <section className="px-4 py-10 mx-auto max-w-6xl">
        <div className="grid gap-10 lg:grid-cols-[minmax(0,1fr)_minmax(0,1fr)] lg:items-start">
          <div className="flex flex-col gap-6">
            <header>
              <h1 className="text-3xl font-bold text-yellow-400 mb-2">{heroTitle}</h1>
              <p className="opacity-80">{heroSubtext}</p>
            </header>
<<<<<<< HEAD

            {heroVideo ? (
              <div className="overflow-hidden rounded-lg border border-white/10 bg-black/40 shadow">
                <video
                  src={heroVideo}
                  controls
                  preload="metadata"
                  className="h-full w-full object-cover"
                />
              </div>
            ) : (
              <div className="rounded border border-dashed border-white/20 p-6 text-sm text-white/60">
                Add a featured video in the admin panel to showcase your latest work.
              </div>
            )}

            <div className="flex flex-wrap gap-3">
              <Link
                to={`/events${stageSuffix}`}
                className="px-4 py-2 rounded bg-yellow-400 text-black font-semibold hover:bg-yellow-300"
              >
                See Shows
              </Link>
=======

            {heroVideo ? (
              <div className="overflow-hidden rounded-lg border border-white/10 bg-black/40 shadow">
                <video
                  src={heroVideo}
                  controls
                  preload="metadata"
                  className="h-full w-full object-cover"
                />
              </div>
            ) : (
              <div className="rounded border border-dashed border-white/20 p-6 text-sm text-white/60">
                Add a featured video in the admin panel to showcase your latest work.
              </div>
            )}

            <div className="flex flex-wrap gap-3">
              <Link
                to={`/events${stageSuffix}`}
                className="px-4 py-2 rounded bg-yellow-400 text-black font-semibold hover:bg-yellow-300"
              >
                See Shows
              </Link>
              <Link
                to={`/media${stageSuffix}`}
                className="px-4 py-2 rounded border border-yellow-400 text-yellow-400 hover:bg-yellow-400 hover:text-black"
              >
                Watch a Clip
              </Link>
            </div>
          </div>

          <div className="flex flex-col gap-4">
            {heroImage ? (
              <img
                src={heroImage}
                alt="Hero"
                className="w-full rounded-2xl border border-white/10 object-cover shadow-lg"
              />
            ) : (
              <div className="rounded border border-dashed border-white/20 p-6 text-sm text-white/60">
                Add a hero image in the admin panel to complete the layout.
              </div>
            )}
          </div>
        </div>
      </section>

      <section className="px-4 pb-12 mx-auto max-w-6xl">
        <div className="grid gap-6 lg:grid-cols-[minmax(0,3fr)_minmax(0,2fr)] lg:items-center">
          <div className="bg-white/5 border border-white/10 rounded-2xl p-6 backdrop-blur">
            <h2 className="text-2xl font-semibold text-yellow-300 mb-3">{whoTitle}</h2>
            <p className="opacity-90 leading-relaxed mb-4">{whoBody}</p>
            <div className="flex flex-wrap gap-3">
              {whoCtaUrl ? (
                whoIsExternal ? (
                  <a
                    href={whoCtaUrl}
                    target="_blank"
                    rel="noopener noreferrer"
                    className="px-4 py-2 rounded bg-yellow-400 text-black font-semibold hover:bg-yellow-300"
                  >
                    {whoCtaLabel}
                  </a>
                ) : (
                  <Link
                    to={`${whoCtaUrl}${stageSuffix}`}
                    className="px-4 py-2 rounded bg-yellow-400 text-black font-semibold hover:bg-yellow-300"
                  >
                    {whoCtaLabel}
                  </Link>
                )
              ) : null}
>>>>>>> fe257bf0
              <Link
                to={`/media${stageSuffix}`}
                className="px-4 py-2 rounded border border-yellow-400 text-yellow-400 hover:bg-yellow-400 hover:text-black"
              >
<<<<<<< HEAD
                Watch a Clip
=======
                Watch Latest Clips
>>>>>>> fe257bf0
              </Link>
            </div>
          </div>

<<<<<<< HEAD
          <div className="flex flex-col gap-4">
            {heroImage ? (
              <img
                src={heroImage}
                alt="Hero"
=======
          <div className="space-y-4">
            {heroImage ? (
              <img
                src={heroImage}
                alt="Behind the scenes"
>>>>>>> fe257bf0
                className="w-full rounded-2xl border border-white/10 object-cover shadow-lg"
              />
            ) : (
              <div className="rounded border border-dashed border-white/20 p-6 text-sm text-white/60">
<<<<<<< HEAD
                Add a hero image in the admin panel to complete the layout.
=======
                Drop a production still or promotional photo in the admin panel to showcase your crew.
>>>>>>> fe257bf0
              </div>
            )}
          </div>
        </div>
      </section>
    </div>
  );
}<|MERGE_RESOLUTION|>--- conflicted
+++ resolved
@@ -52,15 +52,12 @@
     settings?.hero_subtext || "Original sketch, live shows, and shamelessly fun chaos.";
   const heroImage = settings?.hero_image_url || "";
   const heroVideo = settings?.featured_video_url || "";
-<<<<<<< HEAD
-=======
   const whoTitle = settings?.who_title || "Who We Are";
   const whoBody = settings?.who_body ||
     "Too Funny Productions is a collective of comedians, directors, editors, and techs bringing high-energy sketch and improv.";
   const whoCtaLabel = settings?.who_cta_label || "Meet the Team";
   const whoCtaUrl = settings?.who_cta_url || "/about";
   const whoIsExternal = /^https?:/i.test(whoCtaUrl);
->>>>>>> fe257bf0
 
   return (
     <div className="text-white">
@@ -71,31 +68,6 @@
               <h1 className="text-3xl font-bold text-yellow-400 mb-2">{heroTitle}</h1>
               <p className="opacity-80">{heroSubtext}</p>
             </header>
-<<<<<<< HEAD
-
-            {heroVideo ? (
-              <div className="overflow-hidden rounded-lg border border-white/10 bg-black/40 shadow">
-                <video
-                  src={heroVideo}
-                  controls
-                  preload="metadata"
-                  className="h-full w-full object-cover"
-                />
-              </div>
-            ) : (
-              <div className="rounded border border-dashed border-white/20 p-6 text-sm text-white/60">
-                Add a featured video in the admin panel to showcase your latest work.
-              </div>
-            )}
-
-            <div className="flex flex-wrap gap-3">
-              <Link
-                to={`/events${stageSuffix}`}
-                className="px-4 py-2 rounded bg-yellow-400 text-black font-semibold hover:bg-yellow-300"
-              >
-                See Shows
-              </Link>
-=======
 
             {heroVideo ? (
               <div className="overflow-hidden rounded-lg border border-white/10 bg-black/40 shadow">
@@ -169,42 +141,25 @@
                   </Link>
                 )
               ) : null}
->>>>>>> fe257bf0
               <Link
                 to={`/media${stageSuffix}`}
                 className="px-4 py-2 rounded border border-yellow-400 text-yellow-400 hover:bg-yellow-400 hover:text-black"
               >
-<<<<<<< HEAD
-                Watch a Clip
-=======
                 Watch Latest Clips
->>>>>>> fe257bf0
               </Link>
             </div>
           </div>
 
-<<<<<<< HEAD
-          <div className="flex flex-col gap-4">
-            {heroImage ? (
-              <img
-                src={heroImage}
-                alt="Hero"
-=======
           <div className="space-y-4">
             {heroImage ? (
               <img
                 src={heroImage}
                 alt="Behind the scenes"
->>>>>>> fe257bf0
                 className="w-full rounded-2xl border border-white/10 object-cover shadow-lg"
               />
             ) : (
               <div className="rounded border border-dashed border-white/20 p-6 text-sm text-white/60">
-<<<<<<< HEAD
-                Add a hero image in the admin panel to complete the layout.
-=======
                 Drop a production still or promotional photo in the admin panel to showcase your crew.
->>>>>>> fe257bf0
               </div>
             )}
           </div>
