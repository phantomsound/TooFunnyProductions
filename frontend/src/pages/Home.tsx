/* =========================================================================
   FILE: frontend/src/pages/Home.tsx
   -------------------------------------------------------------------------
   Public Home; shows draft if ?stage=draft by calling /api/settings/preview.
   ========================================================================= */
import React, { useCallback, useEffect, useMemo, useState } from "react";
import { Link, useLocation } from "react-router-dom";

import PageContainer from "../components/PageContainer";
import { useSettings } from "../lib/SettingsContext";
import { api } from "../lib/api";
import { resolveMediaUrl } from "../utils/media";
import { blendColors, normalizeHex, pickTextColor } from "../lib/color";

type SizeOption = "small" | "medium" | "large";
type BadgeVariant = "soft" | "bold";

const FALLBACK_HERO_IMAGE = "/assets/home.jpg";

type Settings = {
  hero_title?: string;
  hero_subtext?: string;
  hero_image_url?: string;
  logo_url?: string;
  updated_at?: string;
  featured_video_url?: string;
  who_title?: string;
  who_body?: string;
  who_cta_label?: string;
  who_cta_url?: string;
  who_image_url?: string;
  who_label?: string;
  who_show_label?: boolean;
  who_label_size?: SizeOption;
  who_title_size?: SizeOption;
  who_body_size?: SizeOption;
  hero_title_size?: SizeOption;
  hero_subtext_size?: SizeOption;
  hero_badge_size?: SizeOption;
  hero_badge_enabled?: boolean;
  hero_badge_label?: string;
  hero_badge_variant?: BadgeVariant;
  hero_badge_use_theme_color?: boolean;
  hero_badge_color?: string;
  hero_badge_text_color?: string;
  hero_title_font_size?: string;
  hero_subtext_font_size?: string;
  hero_badge_font_size?: string;
  site_title?: string;
  theme_accent?: string;
  theme_use_global?: boolean;
  home_theme_accent?: string;
};

const toVersionParam = (value: unknown): string => {
  if (typeof value !== "string") return "";
  const parsed = Date.parse(value);
  if (Number.isNaN(parsed)) return "";
  return String(parsed);
};

const appendQueryParams = (input: string, params: Record<string, string | null | undefined>): string => {
  const entries = Object.entries(params).filter(([, value]) => typeof value === "string" && value);
  if (!entries.length) return input;

  const [base, hash] = input.split("#", 2);
  const query = entries
    .map(([key, value]) => `${encodeURIComponent(key)}=${encodeURIComponent(value as string)}`)
    .join("&");

  return `${base}${base.includes("?") ? "&" : "?"}${query}${hash ? `#${hash}` : ""}`;
};

const resolveSize = (value: unknown): SizeOption => {
  if (typeof value === "string") {
    const trimmed = value.trim().toLowerCase();
    if (trimmed === "small" || trimmed === "medium" || trimmed === "large") {
      return trimmed as SizeOption;
    }
  }
  return "medium";
};

const resolveVariant = (value: unknown): BadgeVariant => (value === "bold" ? "bold" : "soft");

const resolveBool = (value: unknown, fallback: boolean): boolean => {
  if (value === true) return true;
  if (value === false) return false;
  return fallback;
};

const FONT_SIZE_SIMPLE = /^\d+(?:\.\d+)?(?:rem|em|px|vw|vh|ch|%)$/i;
const FONT_SIZE_FUNCTION = /^(?:clamp|min|max|calc)\(\s*[-+0-9a-z.%\s,/*()]+\)$/i;
const FONT_SIZE_VAR = /^var\(\s*--[a-z0-9_-]+(?:\s*,\s*[-+0-9a-z.%\s,/*()]+)?\s*\)$/i;

const sanitizeFontSize = (value: unknown): string | null => {
  if (typeof value !== "string") return null;
  const trimmed = value.trim();
  if (!trimmed) return null;
  if (trimmed.length > 120) return null;
  if (FONT_SIZE_SIMPLE.test(trimmed)) return trimmed;
  if (FONT_SIZE_FUNCTION.test(trimmed)) return trimmed;
  if (FONT_SIZE_VAR.test(trimmed)) return trimmed;
  return null;
};

const HERO_TITLE_CLASSES: Record<SizeOption, string> = {
  small: "text-[1.75rem] sm:text-[2rem] lg:text-[2.25rem]",
  medium: "text-3xl sm:text-4xl lg:text-[2.85rem]",
  large: "text-4xl sm:text-5xl lg:text-[3.35rem]",
};

const HERO_SUBTEXT_CLASSES: Record<SizeOption, string> = {
  small: "text-sm sm:text-[0.95rem] lg:text-base",
  medium: "text-base sm:text-lg",
  large: "text-lg sm:text-xl",
};

const HERO_BADGE_CLASSES: Record<SizeOption, string> = {
  small: "px-3 py-1 text-[0.55rem] tracking-[0.28em]",
  medium: "px-4 py-1 text-[0.65rem] tracking-[0.3em]",
  large: "px-5 py-1 text-[0.75rem] tracking-[0.32em]",
};

const WHO_LABEL_CLASSES: Record<SizeOption, string> = {
  small: "text-[0.55rem] tracking-[0.32em]",
  medium: "text-xs tracking-[0.36em]",
  large: "text-sm tracking-[0.4em]",
};

const WHO_TITLE_CLASSES: Record<SizeOption, string> = {
  small: "text-xl",
  medium: "text-2xl",
  large: "text-3xl",
};

const WHO_BODY_CLASSES: Record<SizeOption, string> = {
  small: "text-sm",
  medium: "text-base",
  large: "text-lg",
};

export default function Home() {
  const { settings: liveSettings } = useSettings();
  const { search } = useLocation();
  const isDraftPreview = new URLSearchParams(search).get("stage") === "draft";

  const [draft, setDraft] = useState<Settings | null>(null);
  const settings: Settings = isDraftPreview ? (draft || {}) : ((liveSettings as Settings) || {});

  useEffect(() => {
    let cancel = false;
    (async () => {
      if (!isDraftPreview) {
        setDraft(null);
        return;
      }
      try {
        const r = await fetch(api("/api/settings/preview"), { credentials: "include" });
        const d = await r.json().catch(() => ({}));
        if (!cancel) setDraft(d || {});
      } catch {
        if (!cancel) setDraft({});
      }
    })();
    return () => { cancel = true; };
  }, [isDraftPreview]);

  const stageSuffix = isDraftPreview ? "?stage=draft" : "";

  const heroTitle = settings?.hero_title?.trim() || "Comedy that’s Too Funny";
  const heroSubtext =
    settings?.hero_subtext?.trim() || "Original sketch, live shows, and shamelessly fun chaos.";
  const heroImageRaw = (() => {
    if (typeof settings?.hero_image_url === "string" && settings.hero_image_url.trim()) {
      return settings.hero_image_url.trim();
    }
    if (typeof settings?.logo_url === "string" && settings.logo_url.trim()) {
      return settings.logo_url.trim();
    }
    return "";
  })();
  const heroVideoRaw =
    typeof settings?.featured_video_url === "string" ? settings.featured_video_url.trim() : "";
  const heroImageVersion = useMemo(() => toVersionParam(settings?.updated_at), [settings?.updated_at]);
  const heroImageSources = useMemo(() => {
    const resolved = resolveMediaUrl(heroImageRaw);
    const applyParams = (input: string, allowAugment: boolean) =>
      appendQueryParams(input, {
        stage: allowAugment && isDraftPreview ? "draft" : null,
        v: allowAugment && heroImageVersion ? heroImageVersion : null,
      });

    const candidates: string[] = [];
    if (resolved) {
      candidates.push(applyParams(resolved, true));
    }
    if (heroImageRaw && resolved !== heroImageRaw) {
      candidates.push(applyParams(heroImageRaw, true));
    }
    candidates.push(applyParams(FALLBACK_HERO_IMAGE, false));

    const unique = Array.from(new Set(candidates.filter(Boolean)));
    return unique.length > 0 ? unique : [FALLBACK_HERO_IMAGE];
  }, [heroImageRaw, heroImageVersion, isDraftPreview]);
  const [heroImageIndex, setHeroImageIndex] = useState(0);
  const heroImage = heroImageSources[Math.min(heroImageIndex, heroImageSources.length - 1)] || FALLBACK_HERO_IMAGE;

  useEffect(() => {
    setHeroImageIndex(0);
  }, [heroImageSources]);

  const handleHeroImageError = useCallback(() => {
    setHeroImageIndex((prev) => {
      if (prev >= heroImageSources.length - 1) {
        return prev;
      }
      return prev + 1;
    });
  }, [heroImageSources.length]);
  const heroVideo = resolveMediaUrl(heroVideoRaw);
  const heroTitleSize = resolveSize(settings?.hero_title_size);
  const heroSubtextSize = resolveSize(settings?.hero_subtext_size);
  const heroBadgeSize = resolveSize(settings?.hero_badge_size);
  const heroBadgeVariant = resolveVariant(settings?.hero_badge_variant);
  const heroBadgeEnabled = resolveBool(settings?.hero_badge_enabled, false);
  const heroBadgeUseTheme = resolveBool(settings?.hero_badge_use_theme_color, true);
  const heroBadgeLabel = settings?.hero_badge_label?.trim() || "Live Comedy";
  const heroTitleClass = HERO_TITLE_CLASSES[heroTitleSize];
  const heroSubtextClass = HERO_SUBTEXT_CLASSES[heroSubtextSize];
  const heroBadgeClass = HERO_BADGE_CLASSES[heroBadgeSize];
  const heroTitleFontSize = sanitizeFontSize(settings?.hero_title_font_size);
  const heroSubtextFontSize = sanitizeFontSize(settings?.hero_subtext_font_size);
  const heroBadgeFontSize = sanitizeFontSize(settings?.hero_badge_font_size);
  const heroTitleStyle = heroTitleFontSize ? ({ fontSize: heroTitleFontSize } as React.CSSProperties) : undefined;
  const heroSubtextStyle = heroSubtextFontSize
    ? ({ fontSize: heroSubtextFontSize } as React.CSSProperties)
    : undefined;
  const themeUsesGlobal = settings?.theme_use_global !== false;
  const themeAccentSource = (() => {
    const globalAccent = settings?.theme_accent?.trim();
    if (themeUsesGlobal) return globalAccent;
    const homeAccent = (settings as any)?.home_theme_accent;
    if (typeof homeAccent === "string" && homeAccent.trim()) return homeAccent.trim();
    return globalAccent;
  })();
  const themeAccent = normalizeHex(themeAccentSource || "#FFD700", "#FFD700");
  const customBadgeColor = heroBadgeUseTheme
    ? themeAccent
    : normalizeHex(settings?.hero_badge_color || themeAccent, themeAccent);
  const customBadgeText = heroBadgeUseTheme
    ? pickTextColor(customBadgeColor)
    : normalizeHex(settings?.hero_badge_text_color || pickTextColor(customBadgeColor), pickTextColor(customBadgeColor));
  const heroBadgeThemeStyle = useMemo(() => {
    if (!heroBadgeEnabled) return undefined;
    if (heroBadgeUseTheme) return undefined;
    if (heroBadgeVariant === "bold") {
      return {
        backgroundColor: customBadgeColor,
        color: customBadgeText,
        borderColor: blendColors(customBadgeColor, "#000000", 0.25),
      } as React.CSSProperties;
    }
    const softBackground = blendColors(customBadgeColor, "#FFFFFF", 0.82);
    const softBorder = blendColors(customBadgeColor, "#000000", 0.3);
    return {
      backgroundColor: softBackground,
      color: customBadgeText,
      borderColor: softBorder,
    } as React.CSSProperties;
  }, [customBadgeColor, customBadgeText, heroBadgeEnabled, heroBadgeUseTheme, heroBadgeVariant]);
  const heroBadgeStyle = useMemo(() => {
    if (!heroBadgeEnabled) return heroBadgeThemeStyle;
    if (!heroBadgeFontSize) return heroBadgeThemeStyle;
    return { ...(heroBadgeThemeStyle || {}), fontSize: heroBadgeFontSize } as React.CSSProperties;
  }, [heroBadgeEnabled, heroBadgeFontSize, heroBadgeThemeStyle]);
  const heroBadgeClasses = useMemo(() => {
    if (!heroBadgeEnabled) return "";
    const base = `inline-flex items-center gap-2 font-semibold uppercase ${heroBadgeClass}`;
    if (heroBadgeUseTheme) {
      return `${heroBadgeVariant === "bold" ? "theme-accent-button" : "theme-accent-chip"} ${base}`;
    }
    return `${base} border`;
  }, [heroBadgeClass, heroBadgeEnabled, heroBadgeUseTheme, heroBadgeVariant]);
  const whoTitle = settings?.who_title?.trim() || "Who We Are";
  const whoBody =
    settings?.who_body?.trim() ||
    "Too Funny Productions is a collective of comedians, directors, editors, and techs bringing high-energy sketch and improv.";
  const whoCtaLabel = settings?.who_cta_label?.trim() || "Meet the Team";
  const whoCtaUrl = settings?.who_cta_url?.trim() || "/about";
  const whoIsExternal = /^https?:/i.test(whoCtaUrl);
  const whoLabelRaw = settings?.who_label?.trim() || "Who We Are";
  const whoShowLabel = resolveBool(settings?.who_show_label, true);
  const whoLabelSize = resolveSize(settings?.who_label_size);
  const whoTitleSize = resolveSize(settings?.who_title_size);
  const whoBodySize = resolveSize(settings?.who_body_size);
  const whoLabelClass = WHO_LABEL_CLASSES[whoLabelSize];
  const whoTitleClass = WHO_TITLE_CLASSES[whoTitleSize];
  const whoBodyClass = WHO_BODY_CLASSES[whoBodySize];
  const normalizedLabel = whoLabelRaw.toLowerCase();
  const normalizedTitle = whoTitle.toLowerCase();
  const renderWhoLabel = whoShowLabel && whoLabelRaw && normalizedLabel !== normalizedTitle;

  const upcoming = useMemo(() => {
    if (!settings || !Array.isArray((settings as any).events_upcoming)) return [] as any[];
    return ((settings as any).events_upcoming as any[]).filter(Boolean).slice(0, 3);
  }, [settings]);
  const hasEvents = upcoming.length > 0;

  return (
    <main className="bg-theme-background text-theme-base">
      <PageContainer padded={false} className="pb-20 pt-16 sm:pt-20">
        <section className="overflow-hidden rounded-3xl border border-theme-surface bg-theme-surface p-6 shadow-2xl sm:rounded-[2.25rem] sm:p-8 lg:p-14">
          <div className="grid gap-9 sm:gap-11 md:grid-cols-[minmax(0,1fr)_minmax(0,1fr)] md:items-start md:gap-10 lg:grid-cols-[minmax(0,0.84fr)_minmax(0,1.16fr)] lg:gap-12">
            <div className="flex min-w-0 flex-col gap-10">
              <header className="space-y-4">
                {heroBadgeEnabled ? (
                  <span className={heroBadgeClasses} style={heroBadgeStyle}>
                    {heroBadgeLabel}
                  </span>
                ) : null}
                <h1 className={`font-bold leading-tight text-theme-accent ${heroTitleClass}`} style={heroTitleStyle}>
                  {heroTitle}
                </h1>
                <p className={`max-w-xl break-words text-theme-muted ${heroSubtextClass}`} style={heroSubtextStyle}>
                  {heroSubtext}
                </p>
              </header>

              <div className="flex flex-wrap gap-4">
                <Link
                  to={`/events${stageSuffix}`}
                  className="theme-accent-button rounded-full px-6 py-2.5 text-sm font-semibold transition"
                >
                  Get Tickets
                </Link>
                <Link
                  to={`/media${stageSuffix}`}
                  className="theme-accent-outline rounded-full px-6 py-2.5 text-sm font-semibold"
                >
                  Watch a Clip
                </Link>
                <Link
                  to={`/contact${stageSuffix}`}
                  className="theme-neutral-outline rounded-full px-6 py-2.5 text-sm font-semibold"
                >
                  Contact Us
                </Link>
              </div>

              {hasEvents ? (
                <div className="theme-accent-panel rounded-3xl p-5 shadow-inner sm:p-6">
                  <div className="flex flex-col gap-4 sm:flex-row sm:items-center sm:justify-between">
                    <div className="space-y-1">
                      <p className="text-xs uppercase tracking-[0.4em] text-theme-accent-soft">Next up</p>
                      <h2 className="text-lg font-semibold text-theme-accent">{upcoming[0]?.title || "Live show"}</h2>
                      <p className="text-sm text-theme-base">
                        {(upcoming[0]?.date || "Date TBA") + " • " + (upcoming[0]?.venue || "Venue TBA")}
                      </p>
                    </div>
                    <Link
                      to={`/events${stageSuffix}`}
                      className="theme-accent-outline inline-flex items-center justify-center rounded-full px-4 py-2 text-xs font-semibold uppercase tracking-[0.25em]"
                    >
                      View All
                    </Link>
                  </div>
                </div>
              ) : null}
            </div>

            <div className="grid min-w-0 gap-5 sm:gap-7">
              <div className="w-full min-w-0 rounded-3xl border border-theme-surface bg-theme-surface p-4 shadow-[0_35px_60px_-15px_rgba(0,0,0,0.45)] sm:p-5 lg:p-8">
                <div className="flex w-full justify-center">
                  <div className="relative mx-auto aspect-[3/2] min-h-[200px] w-full min-w-0 overflow-hidden rounded-2xl border border-theme-surface bg-theme-background max-h-[55vh] sm:min-h-[280px] sm:max-h-none lg:min-h-[360px]">
                    {heroImage ? (
                      <img
                        src={heroImage}
                        alt={heroTitle || "Too Funny Productions hero"}
<<<<<<< HEAD
                        className="h-full w-full max-h-full max-w-full object-contain bg-theme-background object-center xl:object-cover"
=======
                        className="h-full w-full max-h-full max-w-full bg-theme-background object-contain object-center md:object-cover"
>>>>>>> b3fabce2
                        onError={handleHeroImageError}
                      />
                    ) : (
                      <div className="flex h-full w-full items-center justify-center px-4 text-center text-xs text-theme-muted">
                        Add a hero image in the admin panel to complete the look.
                      </div>
                    )}
                  </div>
                </div>
              </div>

              <div className="relative w-full min-w-0 overflow-hidden rounded-3xl border border-theme-surface bg-theme-surface p-4 shadow-xl sm:p-5 lg:p-6">
                <p className="mb-3 text-[0.65rem] font-semibold uppercase tracking-[0.4em] text-theme-accent-soft">
                  Featured Video
                </p>
                <div className="flex w-full justify-center">
                  <div className="mx-auto aspect-video w-full min-w-0 overflow-hidden rounded-2xl border border-theme-surface bg-theme-background max-h-[55vh] sm:max-h-none">
                    {heroVideo ? (
                      <video
                        src={heroVideo}
                        controls
                        preload="metadata"
<<<<<<< HEAD
                        className="h-full w-full max-h-full max-w-full object-contain bg-theme-background object-center xl:object-cover"
=======
                        className="h-full w-full max-h-full max-w-full bg-theme-background object-contain object-center md:object-cover"
>>>>>>> b3fabce2
                      />
                    ) : (
                      <div className="flex h-full w-full items-center justify-center px-4 text-center text-xs text-theme-muted">
                        Add a featured video in the admin panel to showcase your latest work.
                      </div>
                    )}
                  </div>
                </div>
              </div>
            </div>
          </div>
        </section>

        <section className="mt-16 grid gap-8 sm:mt-[4.5rem] sm:gap-12 md:grid-cols-[minmax(0,1fr)_minmax(0,1fr)] md:items-start lg:grid-cols-[minmax(0,1.05fr)_minmax(0,0.95fr)] lg:items-start">
          <div className="min-w-0 w-full rounded-3xl border border-theme-surface bg-theme-surface p-6 shadow-lg sm:p-7 md:p-8">
            <div className="space-y-4">
              <div className="space-y-2">
                {renderWhoLabel ? (
                  <p className={`uppercase text-theme-accent-soft ${whoLabelClass}`}>{whoLabelRaw}</p>
                ) : null}
                <h2 className={`font-semibold text-theme-accent ${whoTitleClass}`}>{whoTitle}</h2>
              </div>
              <p className={`break-words leading-relaxed text-theme-muted ${whoBodyClass}`}>{whoBody}</p>
              <div className="flex flex-wrap gap-3">
                {whoCtaUrl
                  ? whoIsExternal
                    ? (
                        <a
                          href={whoCtaUrl}
                          target="_blank"
                          rel="noopener noreferrer"
                          className="theme-accent-button rounded-full px-4 py-2 text-sm font-semibold transition"
                        >
                          {whoCtaLabel}
                        </a>
                      )
                    : (
                        <Link
                          to={`${whoCtaUrl}${stageSuffix}`}
                          className="theme-accent-button rounded-full px-4 py-2 text-sm font-semibold transition"
                        >
                          {whoCtaLabel}
                        </Link>
                      )
                  : null}
                <Link
                  to={`/contact${stageSuffix}`}
                  className="theme-accent-outline rounded-full px-4 py-2 text-sm font-semibold"
                >
                  Book the Crew
                </Link>
              </div>
            </div>
          </div>

          <div className="min-w-0 w-full space-y-5 sm:space-y-6">
            <section className="w-full rounded-3xl border border-theme-surface bg-theme-surface p-5 shadow-lg sm:p-6">
              <div className="flex flex-col gap-4 sm:flex-row sm:items-center sm:justify-between">
                <div>
                  <h2 className="text-xl font-semibold text-theme-accent">Upcoming Shows</h2>
                  <p className="text-sm text-theme-muted">Fresh chaos, fresh cities—see where we’re headed.</p>
                </div>
                <Link
                  to={`/events${stageSuffix}`}
                  className="theme-accent-button rounded-full px-4 py-2 text-xs font-semibold uppercase tracking-[0.3em]"
                >
                  All Shows
                </Link>
              </div>

              {hasEvents ? (
                <div className="mt-4 space-y-3">
                  {upcoming.map((event: any, index: number) => {
                    const link = typeof event?.link === "string" ? event.link : "";
                    const hasLink = /^https?:/i.test(link);
                    return (
                      <article
                        key={`${event?.title || "event"}-${index}`}
                        className="flex flex-col gap-2 rounded-2xl border border-theme-surface bg-theme-background p-4 transition hover:border-theme-accent"
                      >
                        <div className="flex flex-col gap-1 sm:flex-row sm:flex-wrap sm:items-baseline sm:justify-between">
                          <p className="text-xs uppercase tracking-[0.4em] text-theme-muted">
                            {event?.date || "Date TBA"}
                          </p>
                          <span className="text-xs text-theme-muted sm:text-right">{event?.venue || "Venue TBA"}</span>
                        </div>
                        <h3 className="text-lg font-semibold text-theme-accent">{event?.title || "Untitled Show"}</h3>
                        {hasLink ? (
                          <a
                            href={link}
                            target="_blank"
                            rel="noopener noreferrer"
                            className="inline-flex items-center gap-2 text-sm font-semibold text-theme-accent hover:text-theme-accent"
                          >
                            Get Tickets
                            <span aria-hidden>→</span>
                          </a>
                        ) : null}
                      </article>
                    );
                  })}
                </div>
              ) : (
                <p className="mt-4 text-sm text-theme-muted">
                  No shows are on the calendar yet—check back soon or follow us on social for updates.
                </p>
              )}
            </section>

            <section className="w-full rounded-3xl border border-theme-surface bg-theme-surface p-5 shadow-lg sm:p-6">
              <div className="flex flex-col gap-4 md:flex-row md:items-center md:justify-between">
                <div>
                  <h2 className="text-xl font-semibold text-theme-accent">Media Spotlight</h2>
                  <p className="text-sm text-theme-muted">
                    Dive into sketches, behind-the-scenes clips, and the latest Too Funny chaos.
                  </p>
                </div>
                <Link
                  to={`/media${stageSuffix}`}
                  className="theme-accent-button inline-flex items-center justify-center rounded-full px-5 py-2.5 text-sm font-semibold transition whitespace-nowrap"
                >
                  Visit Media Page
                </Link>
              </div>
            </section>
          </div>
        </section>
      </PageContainer>
    </main>
  );
}<|MERGE_RESOLUTION|>--- conflicted
+++ resolved
@@ -377,11 +377,7 @@
                       <img
                         src={heroImage}
                         alt={heroTitle || "Too Funny Productions hero"}
-<<<<<<< HEAD
-                        className="h-full w-full max-h-full max-w-full object-contain bg-theme-background object-center xl:object-cover"
-=======
                         className="h-full w-full max-h-full max-w-full bg-theme-background object-contain object-center md:object-cover"
->>>>>>> b3fabce2
                         onError={handleHeroImageError}
                       />
                     ) : (
@@ -404,11 +400,7 @@
                         src={heroVideo}
                         controls
                         preload="metadata"
-<<<<<<< HEAD
-                        className="h-full w-full max-h-full max-w-full object-contain bg-theme-background object-center xl:object-cover"
-=======
                         className="h-full w-full max-h-full max-w-full bg-theme-background object-contain object-center md:object-cover"
->>>>>>> b3fabce2
                       />
                     ) : (
                       <div className="flex h-full w-full items-center justify-center px-4 text-center text-xs text-theme-muted">
