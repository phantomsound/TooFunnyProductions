import React, { useState } from "react";
import { useSettings } from "../lib/SettingsContext";

const api = (path: string) => `${import.meta.env.VITE_API_BASE || "http://localhost:5000"}${path}`;

export default function Contact() {
  const { settings } = useSettings();
  const [form, setForm] = useState({ name: "", email: "", message: "" });
  const [sending, setSending] = useState(false);
<<<<<<< HEAD
=======
  const [result, setResult] = useState<string | null>(null);
>>>>>>> 24517373
  const title = typeof settings?.contact_title === "string" ? settings.contact_title : "Contact Us";
  const intro =
    typeof settings?.contact_intro === "string"
      ? settings.contact_intro
      : "Booking, collaborations, or just want to say hi? Drop us a line.";
  const cards = Array.isArray(settings?.contact_cards) ? settings.contact_cards : [];
  const socials = settings?.contact_socials && typeof settings.contact_socials === "object"
    ? (settings.contact_socials as Record<string, string>)
    : {};

  const onSubmit = async (e: React.FormEvent) => {
    e.preventDefault();
    setSending(true);
    setResult(null);
    try {
      const res = await fetch(api("/api/contact"), {
        method: "POST",
        headers: { "Content-Type": "application/json" },
        credentials: "include",
        body: JSON.stringify({
          name: form.name,
          from: form.email,
          message: form.message,
        }),
      });
      if (!res.ok) throw new Error("Failed to send");
      setForm({ name: "", email: "", message: "" });
      setResult("Message sent! We'll be in touch soon.");
    } catch (e: any) {
      console.error(e);
      setResult("We couldn’t send your message. Please try again later.");
    } finally {
      setSending(false);
    }
  };

  return (
    <div className="mx-auto max-w-6xl px-4 py-10 text-white">
      <h1 className="text-3xl font-bold text-yellow-400 mb-3">{title}</h1>
      <p className="opacity-80 mb-8 whitespace-pre-wrap">{intro}</p>

      <div className="grid md:grid-cols-2 gap-8">
        {/* Left: form with floating labels (always-visible labels) */}
        <form onSubmit={onSubmit} className="bg-[#111] rounded p-5">
          <div className="mb-4">
            <label className="block text-sm font-semibold mb-2">Your Name</label>
            <input
              value={form.name}
              onChange={(e) => setForm({ ...form, name: e.target.value })}
              className="w-full border rounded p-2 bg-black text-white"
              placeholder="Jane Comedian"
              required
            />
          </div>

          <div className="mb-4">
            <label className="block text-sm font-semibold mb-2">Your Email</label>
            <input
              type="email"
              value={form.email}
              onChange={(e) => setForm({ ...form, email: e.target.value })}
              className="w-full border rounded p-2 bg-black text-white"
              placeholder="you@example.com"
              required
            />
          </div>

          <div className="mb-6">
            <label className="block text-sm font-semibold mb-2">Message</label>
            <textarea
              value={form.message}
              onChange={(e) => setForm({ ...form, message: e.target.value })}
              className="w-full border rounded p-2 bg-black text-white h-32"
              placeholder="Say hello..."
              required
            />
          </div>

          <button
            type="submit"
            disabled={sending}
            className={`px-4 py-2 rounded font-semibold ${
              sending ? "bg-gray-400" : "bg-yellow-400 text-black hover:bg-yellow-300"
            }`}
          >
            {sending ? "Sending…" : "Send Message"}
          </button>
          {result ? <p className="mt-3 text-sm opacity-80">{result}</p> : null}
        </form>

        {/* Right: contact details + socials */}
        <div className="bg-[#111] rounded p-5">
          <h2 className="text-xl font-semibold mb-3">Reach Us</h2>
          <div className="space-y-1 opacity-90 mb-6">
            {settings?.contactemail && <div>Email: <a className="underline" href={`mailto:${settings.contactemail}`}>{settings.contactemail}</a></div>}
            {settings?.contactphone && <div>Phone: {settings.contactphone}</div>}
          </div>

          {cards.length > 0 ? (
            <div className="space-y-4 mb-6">
              {cards.map((card: any, index: number) => (
                <div key={index} className="rounded border border-white/10 bg-white/5 p-4">
                  <div className="text-lg font-semibold text-yellow-300 mb-1">{card.title}</div>
                  <p className="text-sm opacity-90 mb-3 whitespace-pre-wrap">{card.description}</p>
                  {card.link_url ? (
                    <a
                      href={card.link_url}
                      target={card.link_url.startsWith("http") ? "_blank" : undefined}
                      rel="noopener noreferrer"
                      className="inline-block rounded bg-yellow-400 px-3 py-1 text-sm font-semibold text-black hover:bg-yellow-300"
                    >
                      {card.link_label || "Learn more"}
                    </a>
                  ) : null}
                </div>
              ))}
            </div>
          ) : null}

          <h3 className="text-lg font-semibold mb-2">Socials</h3>
          <div className="flex flex-wrap gap-3">
            {Object.entries(socials)
              .filter(([, url]) => typeof url === "string" && url)
              .map(([network, url]) => (
                <a key={network} href={url} target="_blank" rel="noopener noreferrer" className="underline">
                  {network.charAt(0).toUpperCase() + network.slice(1)}
                </a>
              ))}
          </div>
        </div>
      </div>
    </div>
  );
}<|MERGE_RESOLUTION|>--- conflicted
+++ resolved
@@ -7,10 +7,7 @@
   const { settings } = useSettings();
   const [form, setForm] = useState({ name: "", email: "", message: "" });
   const [sending, setSending] = useState(false);
-<<<<<<< HEAD
-=======
   const [result, setResult] = useState<string | null>(null);
->>>>>>> 24517373
   const title = typeof settings?.contact_title === "string" ? settings.contact_title : "Contact Us";
   const intro =
     typeof settings?.contact_intro === "string"
