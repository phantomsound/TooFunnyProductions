--- conflicted
+++ resolved
@@ -3,106 +3,14 @@
    -------------------------------------------------------------------------
    Admin Settings → General: branding, colors, maintenance, and session TTL.
    ========================================================================= */
-<<<<<<< HEAD
-import React, { useEffect, useMemo, useState } from "react";
-
-=======
 import React from "react";
 
 import React from "react";
->>>>>>> 3a3b761e
 import { useSettings } from "../../lib/SettingsContext";
 import SettingsColorPicker from "./SettingsColorPicker";
 import SettingsLinkManager from "./SettingsLinkManager";
 import SettingsUploader from "./SettingsUploader";
 
-<<<<<<< HEAD
-type FooterLink = {
-  label: string;
-  url: string;
-};
-
-type GeneralSettings = {
-  site_title: string;
-  site_description: string;
-  site_keywords: string;
-
-  logo_url: string;
-  favicon_url: string;
-
-  footer_text: string;
-  footer_links: FooterLink[];
-
-  theme_accent: string;
-  theme_bg: string;
-  header_bg: string;
-  footer_bg: string;
-
-  maintenance_enabled: boolean;
-  maintenance_message: string;
-  maintenance_schedule_enabled: boolean;
-  maintenance_daily_start: string;
-  maintenance_daily_end: string;
-  maintenance_timezone: string;
-
-  session_timeout_minutes: number;
-};
-
-const TIMEOUT_OPTIONS = [5, 10, 15, 20, 25, 30, 45, 60] as const;
-
-const coerceText = (value: unknown, fallback = ""): string =>
-  typeof value === "string" ? value : fallback;
-
-const coerceColor = (value: unknown, fallback: string): string =>
-  typeof value === "string" && value.trim().length > 0 ? value : fallback;
-
-const coerceNumber = (value: unknown, fallback: number): number =>
-  typeof value === "number" && Number.isFinite(value) ? value : fallback;
-
-const coerceBool = (value: unknown): boolean => value === true;
-
-const coerceLinks = (value: unknown): FooterLink[] => {
-  if (!Array.isArray(value)) return [];
-  return value
-    .filter((item): item is FooterLink =>
-      !!item &&
-      typeof item === "object" &&
-      typeof (item as FooterLink).label === "string" &&
-      typeof (item as FooterLink).url === "string"
-    )
-    .map((item) => ({ label: item.label, url: item.url }));
-};
-
-const sanitizeSettings = (raw: unknown): GeneralSettings => {
-  const safe = (raw && typeof raw === "object" ? raw : {}) as Record<string, unknown>;
-  return {
-    site_title: coerceText(safe.site_title, "Too Funny Productions"),
-    site_description: coerceText(safe.site_description),
-    site_keywords: coerceText(safe.site_keywords),
-
-    logo_url: coerceText(safe.logo_url),
-    favicon_url: coerceText(safe.favicon_url),
-
-    footer_text: coerceText(
-      safe.footer_text,
-      "© 2025 Too Funny Productions. All rights reserved."
-    ),
-    footer_links: coerceLinks(safe.footer_links),
-
-    theme_accent: coerceColor(safe.theme_accent, "#FFD700"),
-    theme_bg: coerceColor(safe.theme_bg, "#111111"),
-    header_bg: coerceColor(safe.header_bg, "#000000"),
-    footer_bg: coerceColor(safe.footer_bg, "#000000"),
-
-    maintenance_enabled: coerceBool(safe.maintenance_enabled),
-    maintenance_message: coerceText(safe.maintenance_message, "We’ll be right back…"),
-    maintenance_schedule_enabled: coerceBool(safe.maintenance_schedule_enabled),
-    maintenance_daily_start: coerceText(safe.maintenance_daily_start),
-    maintenance_daily_end: coerceText(safe.maintenance_daily_end),
-    maintenance_timezone: coerceText(safe.maintenance_timezone, "America/Chicago"),
-
-    session_timeout_minutes: coerceNumber(safe.session_timeout_minutes, 30),
-=======
 const TIMEOUT_OPTIONS = [5, 10, 15, 20, 25, 30, 45, 60];
 
 const text = (value: unknown, fallback = "") =>
@@ -189,29 +97,7 @@
     } catch (err: any) {
       setStatus({ type: "error", message: err?.message || "Failed to save general settings." });
     }
->>>>>>> 3a3b761e
   };
-};
-
-export default function AdminSettingsGeneral(): JSX.Element {
-  const { settings, setField, stage } = useSettings();
-
-  const safe = useMemo(() => sanitizeSettings(settings), [settings]);
-  const disabled = stage !== "draft";
-
-  const [local, setLocal] = useState<GeneralSettings>(safe);
-
-  useEffect(() => {
-    setLocal(safe);
-  }, [safe]);
-
-  const update = <K extends keyof GeneralSettings>(key: K, value: GeneralSettings[K]) => {
-    if (disabled) return;
-    setLocal((prev) => ({ ...prev, [key]: value }));
-    setField(key as string, value);
-  };
-
-  const footerLinks = local.footer_links;
 
   const footerLinks = coerceLinks(safe.footer_links);
 
@@ -231,13 +117,8 @@
             <div className="font-semibold mb-1">Site Title</div>
             <input
               className="w-full border border-gray-300 rounded px-3 py-2 text-black"
-<<<<<<< HEAD
-              value={local.site_title}
-              onChange={(event) => update("site_title", event.target.value)}
-=======
               value={text(safe.site_title)}
               onChange={(e) => update("site_title", e.target.value)}
->>>>>>> 3a3b761e
               disabled={disabled}
             />
           </label>
@@ -246,13 +127,8 @@
             <div className="font-semibold mb-1">Site Description</div>
             <textarea
               className="w-full border border-gray-300 rounded px-3 py-2 text-black min-h-[70px]"
-<<<<<<< HEAD
-              value={local.site_description}
-              onChange={(event) => update("site_description", event.target.value)}
-=======
               value={text(safe.site_description)}
               onChange={(e) => update("site_description", e.target.value)}
->>>>>>> 3a3b761e
               disabled={disabled}
             />
           </label>
@@ -262,24 +138,15 @@
             <input
               className="w-full border border-gray-300 rounded px-3 py-2 text-black"
               placeholder="comma,separated,keywords"
-<<<<<<< HEAD
-              value={local.site_keywords}
-              onChange={(event) => update("site_keywords", event.target.value)}
-=======
               value={text(safe.site_keywords)}
               onChange={(e) => update("site_keywords", e.target.value)}
->>>>>>> 3a3b761e
               disabled={disabled}
             />
           </label>
 
           <SettingsUploader
             label="Logo"
-<<<<<<< HEAD
-            value={local.logo_url}
-=======
             value={text(safe.logo_url)}
->>>>>>> 3a3b761e
             onChange={(url) => update("logo_url", url)}
             accept="image/*"
             buttonLabel="Select Logo"
@@ -287,11 +154,7 @@
           />
           <SettingsUploader
             label="Favicon"
-<<<<<<< HEAD
-            value={local.favicon_url}
-=======
             value={text(safe.favicon_url)}
->>>>>>> 3a3b761e
             onChange={(url) => update("favicon_url", url)}
             accept="image/*"
             buttonLabel="Select Favicon"
@@ -306,46 +169,26 @@
         <div className="grid md:grid-cols-2 gap-4">
           <SettingsColorPicker
             label="Accent Color"
-<<<<<<< HEAD
-            value={local.theme_accent}
-            onChange={(value: string) => update("theme_accent", value)}
-=======
             value={color(safe.theme_accent, "#FFD700")}
             onChange={(v) => update("theme_accent", v)}
->>>>>>> 3a3b761e
             disabled={disabled}
           />
           <SettingsColorPicker
             label="Page Background"
-<<<<<<< HEAD
-            value={local.theme_bg}
-            onChange={(value: string) => update("theme_bg", value)}
-=======
             value={color(safe.theme_bg, "#111111")}
             onChange={(v) => update("theme_bg", v)}
->>>>>>> 3a3b761e
             disabled={disabled}
           />
           <SettingsColorPicker
             label="Header Background"
-<<<<<<< HEAD
-            value={local.header_bg}
-            onChange={(value: string) => update("header_bg", value)}
-=======
             value={color(safe.header_bg, "#000000")}
             onChange={(v) => update("header_bg", v)}
->>>>>>> 3a3b761e
             disabled={disabled}
           />
           <SettingsColorPicker
             label="Footer Background"
-<<<<<<< HEAD
-            value={local.footer_bg}
-            onChange={(value: string) => update("footer_bg", value)}
-=======
             value={color(safe.footer_bg, "#000000")}
             onChange={(v) => update("footer_bg", v)}
->>>>>>> 3a3b761e
             disabled={disabled}
           />
         </div>
@@ -361,24 +204,15 @@
           <div className="font-semibold mb-1">Footer Text</div>
           <textarea
             className="w-full border border-gray-300 rounded px-3 py-2 text-black min-h-[60px]"
-<<<<<<< HEAD
-            value={local.footer_text}
-            onChange={(event) => update("footer_text", event.target.value)}
-=======
             value={text(safe.footer_text)}
             onChange={(e) => update("footer_text", e.target.value)}
->>>>>>> 3a3b761e
             disabled={disabled}
           />
         </label>
 
         <SettingsLinkManager
           label="Footer Links"
-<<<<<<< HEAD
-          value={footerLinks}
-=======
           value={Array.isArray(safe.footer_links) ? safe.footer_links : []}
->>>>>>> 3a3b761e
           onChange={(links) => update("footer_links", links)}
           addLabel="Add Footer Link"
           disabled={disabled}
@@ -392,13 +226,8 @@
           <input
             id="maint_enabled"
             type="checkbox"
-<<<<<<< HEAD
-            checked={local.maintenance_enabled}
-            onChange={(event) => update("maintenance_enabled", event.target.checked)}
-=======
             checked={bool(safe.maintenance_enabled)}
             onChange={(e) => update("maintenance_enabled", e.target.checked)}
->>>>>>> 3a3b761e
             disabled={disabled}
           />
           <label htmlFor="maint_enabled" className="select-none">
@@ -410,13 +239,8 @@
           <div className="font-semibold mb-1">Maintenance Message</div>
           <input
             className="w-full border border-gray-300 rounded px-3 py-2 text-black"
-<<<<<<< HEAD
-            value={local.maintenance_message}
-            onChange={(event) => update("maintenance_message", event.target.value)}
-=======
             value={text(safe.maintenance_message)}
             onChange={(e) => update("maintenance_message", e.target.value)}
->>>>>>> 3a3b761e
             disabled={disabled}
           />
         </label>
@@ -425,14 +249,8 @@
           <input
             id="maint_schedule"
             type="checkbox"
-<<<<<<< HEAD
-            checked={local.maintenance_schedule_enabled}
-            onChange={(event) => update("maintenance_schedule_enabled", event.target.checked)}
-            disabled={disabled}
-=======
             checked={!!local.maintenance_schedule_enabled}
             onChange={(e) => handle("maintenance_schedule_enabled", e.target.checked)}
->>>>>>> 3a3b761e
           />
           <label htmlFor="maint_schedule" className="select-none">
             Use Daily Maintenance Window
@@ -445,13 +263,8 @@
             <input
               className="w-full border border-gray-300 rounded px-3 py-2 text-black"
               placeholder="02:00"
-<<<<<<< HEAD
-              value={local.maintenance_daily_start}
-              onChange={(event) => update("maintenance_daily_start", event.target.value)}
-=======
               value={text(safe.maintenance_daily_start)}
               onChange={(e) => update("maintenance_daily_start", e.target.value)}
->>>>>>> 3a3b761e
               disabled={disabled}
             />
           </label>
@@ -460,13 +273,8 @@
             <input
               className="w-full border border-gray-300 rounded px-3 py-2 text-black"
               placeholder="02:30"
-<<<<<<< HEAD
-              value={local.maintenance_daily_end}
-              onChange={(event) => update("maintenance_daily_end", event.target.value)}
-=======
               value={text(safe.maintenance_daily_end)}
               onChange={(e) => update("maintenance_daily_end", e.target.value)}
->>>>>>> 3a3b761e
               disabled={disabled}
             />
           </label>
@@ -475,13 +283,8 @@
             <input
               className="w-full border border-gray-300 rounded px-3 py-2 text-black"
               placeholder="America/Chicago"
-<<<<<<< HEAD
-              value={local.maintenance_timezone}
-              onChange={(event) => update("maintenance_timezone", event.target.value)}
-=======
               value={text(safe.maintenance_timezone)}
               onChange={(e) => update("maintenance_timezone", e.target.value)}
->>>>>>> 3a3b761e
               disabled={disabled}
             />
           </label>
@@ -492,15 +295,6 @@
       <section>
         <h3 className="text-xl font-bold mb-3">Admin Session Timeout</h3>
         <p className="text-sm text-gray-600 mb-3">
-<<<<<<< HEAD
-          Draft edits are saved automatically before sessions expire. Choose how long admins remain logged in.
-        </p>
-        <select
-          className="border border-gray-300 rounded px-3 py-2 text-black bg-white"
-          value={local.session_timeout_minutes}
-          onChange={(event) => update("session_timeout_minutes", Number(event.target.value))}
-          disabled={disabled}
-=======
           How long can the admin panel remain idle before auto-logout? This only applies to the admin
           dashboard.
         </p>
@@ -508,7 +302,6 @@
           className="border border-gray-300 rounded px-3 py-2 text-black bg-white"
           value={local.session_timeout_minutes ?? 30}
           onChange={(e) => handle("session_timeout_minutes", Number(e.target.value))}
->>>>>>> 3a3b761e
         >
           {TIMEOUT_OPTIONS.map((minutes) => (
             <option key={minutes} value={minutes}>
@@ -516,8 +309,6 @@
             </option>
           ))}
         </select>
-<<<<<<< HEAD
-=======
 
         <div className="mt-4 flex flex-col gap-2">
           <button
@@ -543,7 +334,6 @@
             </p>
           ) : null}
         </div>
->>>>>>> 3a3b761e
       </section>
     </div>
   );
