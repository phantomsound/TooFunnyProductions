// frontend/src/pages/admin/AdminSettingsGeneral.tsx
// Admin Settings → General (global site settings)
// Branding, theme colors, footer links, maintenance, admin session timeout

import React from "react";
import { useSettings } from "../../lib/SettingsContext";
import SettingsUploader from "./SettingsUploader";
import SettingsColorPicker from "./SettingsColorPicker";
import SettingsLinkManager from "./SettingsLinkManager";

const TIMEOUT_OPTIONS = [5, 10, 15, 20, 25, 30, 45, 60];
<<<<<<< HEAD

const text = (value: unknown, fallback = "") =>
  typeof value === "string" ? value : fallback;

const color = (value: unknown, fallback: string) =>
  typeof value === "string" && value.trim() ? value : fallback;

const number = (value: unknown, fallback: number) =>
  typeof value === "number" && Number.isFinite(value) ? value : fallback;

const bool = (value: unknown) => value === true;

export default function AdminSettingsGeneral() {
  const { settings, setField, stage } = useSettings();
  const safe = settings || {};
  const disabled = stage !== "draft";

  const update = (key: string, value: unknown) => {
    if (disabled) return;
    setField(key, value);
=======

const text = (value: unknown, fallback = "") =>
  typeof value === "string" ? value : fallback;

const color = (value: unknown, fallback: string) =>
  typeof value === "string" && value.trim() ? value : fallback;

  session_timeout_minutes?: number; // admin session dropdown
};

const bool = (value: unknown) => value === true;

const mapSettingsToLocal = (safe: Record<string, any>): GeneralFields => ({
  site_title: safe.site_title || "Too Funny Productions",
  site_description: safe.site_description || "",
  site_keywords: safe.site_keywords || "",

  logo_url: safe.logo_url || "",
  favicon_url: safe.favicon_url || "",

  footer_text: safe.footer_text || "© 2025 Too Funny Productions. All rights reserved.",
  footer_links: Array.isArray(safe.footer_links) ? [...safe.footer_links] : [],

  theme_accent: safe.theme_accent || "#FFD700",
  theme_bg: safe.theme_bg || "#111111",
  header_bg: safe.header_bg || "#000000",
  footer_bg: safe.footer_bg || "#000000",

  maintenance_enabled: !!safe.maintenance_enabled,
  maintenance_message: safe.maintenance_message || "We’ll be right back…",
  maintenance_schedule_enabled: !!safe.maintenance_schedule_enabled,
  maintenance_daily_start: safe.maintenance_daily_start || "",
  maintenance_daily_end: safe.maintenance_daily_end || "",
  maintenance_timezone: safe.maintenance_timezone || "America/Chicago",

  session_timeout_minutes:
    typeof safe.session_timeout_minutes === "number" ? safe.session_timeout_minutes : 30,
});

type SaveStatus =
  | { type: "idle" }
  | { type: "success"; message: string }
  | { type: "error"; message: string };

export default function AdminSettingsGeneral() {
  const { settings, save, stage, saving } = useSettings();
  const safe = settings || {};
  const disabled = stage !== "draft";

  const baseline = useMemo(() => mapSettingsToLocal(safe), [safe]);
  const [local, setLocal] = useState<GeneralFields>(baseline);
  const [status, setStatus] = useState<SaveStatus>({ type: "idle" });

  useEffect(() => {
    setLocal(baseline);
    setStatus({ type: "idle" });
  }, [baseline]);

  useEffect(() => {
    if (status.type === "idle") return;
    const timer = window.setTimeout(() => setStatus({ type: "idle" }), 4000);
    return () => window.clearTimeout(timer);
  }, [status]);

  const handle = (k: keyof GeneralFields, v: any) =>
    setLocal((prev) => ({ ...prev, [k]: v }));

  const canSave = useMemo(() => {
    if (stage !== "draft") return false;
    return JSON.stringify(local) !== JSON.stringify(baseline);
  }, [baseline, local, stage]);

  const onSave = async () => {
    if (stage !== "draft") {
      setStatus({ type: "error", message: "Switch to Draft mode before saving." });
      return;
    }

    try {
      setStatus({ type: "idle" });
      await save(local);
      setStatus({ type: "success", message: "Draft updated." });
    } catch (err: any) {
      setStatus({ type: "error", message: err?.message || "Failed to save general settings." });
    }
>>>>>>> 321f74ed
  };

  return (
    <div className="space-y-10">
      {disabled ? (
        <div className="rounded border border-yellow-500/40 bg-yellow-500/10 p-3 text-sm text-yellow-200">
          Switch to the Draft view to edit these fields.
        </div>
      ) : null}

      {/* Branding */}
      <section>
        <h3 className="text-xl font-bold mb-3">Branding</h3>
        <div className="grid md:grid-cols-2 gap-4">
          <label className="block">
            <div className="font-semibold mb-1">Site Title</div>
            <input
              className="w-full border border-gray-300 rounded px-3 py-2 text-black"
              value={text(safe.site_title)}
              onChange={(e) => update("site_title", e.target.value)}
              disabled={disabled}
            />
          </label>

          <label className="block md:col-span-2">
            <div className="font-semibold mb-1">Site Description</div>
            <textarea
              className="w-full border border-gray-300 rounded px-3 py-2 text-black min-h-[70px]"
              value={text(safe.site_description)}
              onChange={(e) => update("site_description", e.target.value)}
              disabled={disabled}
            />
          </label>

          <label className="block md:col-span-2">
            <div className="font-semibold mb-1">SEO Keywords</div>
            <input
              className="w-full border border-gray-300 rounded px-3 py-2 text-black"
              placeholder="comma,separated,keywords"
              value={text(safe.site_keywords)}
              onChange={(e) => update("site_keywords", e.target.value)}
              disabled={disabled}
            />
          </label>

          <SettingsUploader
            label="Logo"
            value={text(safe.logo_url)}
            onChange={(url) => update("logo_url", url)}
            accept="image/*"
            buttonLabel="Select Logo"
            disabled={disabled}
          />
          <SettingsUploader
            label="Favicon"
            value={text(safe.favicon_url)}
            onChange={(url) => update("favicon_url", url)}
            accept="image/*"
            buttonLabel="Select Favicon"
            disabled={disabled}
          />
        </div>
      </section>

      {/* Theme Colors */}
      <section>
        <h3 className="text-xl font-bold mb-3">Theme Colors</h3>
        <div className="grid md:grid-cols-2 gap-4">
          <SettingsColorPicker
            label="Accent Color"
            value={color(safe.theme_accent, "#FFD700")}
            onChange={(v) => update("theme_accent", v)}
            disabled={disabled}
          />
          <SettingsColorPicker
            label="Page Background"
            value={color(safe.theme_bg, "#111111")}
            onChange={(v) => update("theme_bg", v)}
            disabled={disabled}
          />
          <SettingsColorPicker
            label="Header Background"
            value={color(safe.header_bg, "#000000")}
            onChange={(v) => update("header_bg", v)}
            disabled={disabled}
          />
          <SettingsColorPicker
            label="Footer Background"
            value={color(safe.footer_bg, "#000000")}
            onChange={(v) => update("footer_bg", v)}
            disabled={disabled}
          />
        </div>
        <p className="text-xs opacity-80 mt-2">
          We can add per-page color overrides later (About/Events/etc.) if you want distinct looks.
        </p>
      </section>

      {/* Footer */}
      <section>
        <h3 className="text-xl font-bold mb-3">Footer</h3>
        <label className="block mb-3">
          <div className="font-semibold mb-1">Footer Text</div>
          <textarea
            className="w-full border border-gray-300 rounded px-3 py-2 text-black min-h-[60px]"
            value={text(safe.footer_text)}
            onChange={(e) => update("footer_text", e.target.value)}
            disabled={disabled}
          />
        </label>

        <SettingsLinkManager
          label="Footer Links"
          value={Array.isArray(safe.footer_links) ? safe.footer_links : []}
          onChange={(links) => update("footer_links", links)}
          addLabel="Add Footer Link"
          disabled={disabled}
        />
      </section>

      {/* Maintenance Mode */}
      <section>
        <h3 className="text-xl font-bold mb-3">Maintenance</h3>
        <div className="flex items-center gap-2 mb-3">
          <input
            id="maint_enabled"
            type="checkbox"
            checked={bool(safe.maintenance_enabled)}
            onChange={(e) => update("maintenance_enabled", e.target.checked)}
            disabled={disabled}
          />
          <label htmlFor="maint_enabled" className="select-none">
            Enable Manual Maintenance Mode
          </label>
        </div>

        <label className="block mb-3">
          <div className="font-semibold mb-1">Maintenance Message</div>
          <input
            className="w-full border border-gray-300 rounded px-3 py-2 text-black"
            value={text(safe.maintenance_message)}
            onChange={(e) => update("maintenance_message", e.target.value)}
            disabled={disabled}
          />
        </label>

        <div className="flex items-center gap-2 mb-3">
          <input
            id="maint_schedule"
            type="checkbox"
<<<<<<< HEAD
            checked={bool(safe.maintenance_schedule_enabled)}
            onChange={(e) => update("maintenance_schedule_enabled", e.target.checked)}
            disabled={disabled}
=======
            checked={!!local.maintenance_schedule_enabled}
            onChange={(e) => handle("maintenance_schedule_enabled", e.target.checked)}
>>>>>>> 321f74ed
          />
          <label htmlFor="maint_schedule" className="select-none">
            Use Daily Maintenance Window
          </label>
        </div>

        <div className="grid md:grid-cols-3 gap-3">
          <label className="block">
            <div className="font-semibold mb-1">Daily Start (HH:MM)</div>
            <input
              className="w-full border border-gray-300 rounded px-3 py-2 text-black"
              placeholder="02:00"
              value={text(safe.maintenance_daily_start)}
              onChange={(e) => update("maintenance_daily_start", e.target.value)}
              disabled={disabled}
            />
          </label>
          <label className="block">
            <div className="font-semibold mb-1">Daily End (HH:MM)</div>
            <input
              className="w-full border border-gray-300 rounded px-3 py-2 text-black"
              placeholder="02:30"
              value={text(safe.maintenance_daily_end)}
              onChange={(e) => update("maintenance_daily_end", e.target.value)}
              disabled={disabled}
            />
          </label>
          <label className="block">
            <div className="font-semibold mb-1">Timezone</div>
            <input
              className="w-full border border-gray-300 rounded px-3 py-2 text-black"
              placeholder="America/Chicago"
              value={text(safe.maintenance_timezone)}
              onChange={(e) => update("maintenance_timezone", e.target.value)}
              disabled={disabled}
            />
          </label>
        </div>
      </section>

      {/* Admin Session Timeout */}
      <section>
        <h3 className="text-xl font-bold mb-3">Admin Session Timeout</h3>
        <p className="text-sm text-gray-600 mb-3">
<<<<<<< HEAD
          Draft edits are saved automatically before sessions expire. Choose how long admins remain logged in.
        </p>
        <select
          className="border border-gray-300 rounded px-3 py-2 text-black bg-white"
          value={number(safe.session_timeout_minutes, 30)}
          onChange={(e) => update("session_timeout_minutes", Number(e.target.value))}
          disabled={disabled}
=======
          How long can the admin panel remain idle before auto-logout? This only applies to the admin
          dashboard.
        </p>
        <select
          className="border border-gray-300 rounded px-3 py-2 text-black bg-white"
          value={local.session_timeout_minutes ?? 30}
          onChange={(e) => handle("session_timeout_minutes", Number(e.target.value))}
>>>>>>> 321f74ed
        >
          {TIMEOUT_OPTIONS.map((minutes) => (
            <option key={minutes} value={minutes}>
              {minutes} minutes
            </option>
          ))}
        </select>
<<<<<<< HEAD
=======

        <div className="mt-4 flex flex-col gap-2">
          <button
            type="button"
            onClick={onSave}
            disabled={!canSave || saving}
            className={`self-start px-4 py-2 rounded font-semibold ${
              !canSave || saving
                ? "bg-gray-300 text-gray-600 cursor-not-allowed"
                : "bg-blue-600 text-white hover:bg-blue-700"
            }`}
          >
            {saving ? "Saving…" : "Save General Settings"}
          </button>

          {status.type === "success" ? (
            <p className="text-sm text-green-600">{status.message}</p>
          ) : null}
          {status.type === "error" ? <p className="text-sm text-red-600">{status.message}</p> : null}
          {stage !== "draft" ? (
            <p className="text-xs text-gray-600">
              Viewing live values. Switch to <span className="font-semibold">Draft</span> to make edits.
            </p>
          ) : null}
        </div>
>>>>>>> 321f74ed
      </section>
    </div>
  );
}<|MERGE_RESOLUTION|>--- conflicted
+++ resolved
@@ -9,28 +9,6 @@
 import SettingsLinkManager from "./SettingsLinkManager";
 
 const TIMEOUT_OPTIONS = [5, 10, 15, 20, 25, 30, 45, 60];
-<<<<<<< HEAD
-
-const text = (value: unknown, fallback = "") =>
-  typeof value === "string" ? value : fallback;
-
-const color = (value: unknown, fallback: string) =>
-  typeof value === "string" && value.trim() ? value : fallback;
-
-const number = (value: unknown, fallback: number) =>
-  typeof value === "number" && Number.isFinite(value) ? value : fallback;
-
-const bool = (value: unknown) => value === true;
-
-export default function AdminSettingsGeneral() {
-  const { settings, setField, stage } = useSettings();
-  const safe = settings || {};
-  const disabled = stage !== "draft";
-
-  const update = (key: string, value: unknown) => {
-    if (disabled) return;
-    setField(key, value);
-=======
 
 const text = (value: unknown, fallback = "") =>
   typeof value === "string" ? value : fallback;
@@ -116,7 +94,6 @@
     } catch (err: any) {
       setStatus({ type: "error", message: err?.message || "Failed to save general settings." });
     }
->>>>>>> 321f74ed
   };
 
   return (
@@ -267,14 +244,8 @@
           <input
             id="maint_schedule"
             type="checkbox"
-<<<<<<< HEAD
-            checked={bool(safe.maintenance_schedule_enabled)}
-            onChange={(e) => update("maintenance_schedule_enabled", e.target.checked)}
-            disabled={disabled}
-=======
             checked={!!local.maintenance_schedule_enabled}
             onChange={(e) => handle("maintenance_schedule_enabled", e.target.checked)}
->>>>>>> 321f74ed
           />
           <label htmlFor="maint_schedule" className="select-none">
             Use Daily Maintenance Window
@@ -319,15 +290,6 @@
       <section>
         <h3 className="text-xl font-bold mb-3">Admin Session Timeout</h3>
         <p className="text-sm text-gray-600 mb-3">
-<<<<<<< HEAD
-          Draft edits are saved automatically before sessions expire. Choose how long admins remain logged in.
-        </p>
-        <select
-          className="border border-gray-300 rounded px-3 py-2 text-black bg-white"
-          value={number(safe.session_timeout_minutes, 30)}
-          onChange={(e) => update("session_timeout_minutes", Number(e.target.value))}
-          disabled={disabled}
-=======
           How long can the admin panel remain idle before auto-logout? This only applies to the admin
           dashboard.
         </p>
@@ -335,7 +297,6 @@
           className="border border-gray-300 rounded px-3 py-2 text-black bg-white"
           value={local.session_timeout_minutes ?? 30}
           onChange={(e) => handle("session_timeout_minutes", Number(e.target.value))}
->>>>>>> 321f74ed
         >
           {TIMEOUT_OPTIONS.map((minutes) => (
             <option key={minutes} value={minutes}>
@@ -343,8 +304,6 @@
             </option>
           ))}
         </select>
-<<<<<<< HEAD
-=======
 
         <div className="mt-4 flex flex-col gap-2">
           <button
@@ -370,7 +329,6 @@
             </p>
           ) : null}
         </div>
->>>>>>> 321f74ed
       </section>
     </div>
   );
