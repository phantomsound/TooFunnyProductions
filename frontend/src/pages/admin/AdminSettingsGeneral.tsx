// frontend/src/pages/admin/AdminSettingsGeneral.tsx
// Admin Settings → General (global site settings)
// Branding, theme colors, footer links, maintenance, admin session timeout

import React from "react";
import { useSettings } from "../../lib/SettingsContext";
import SettingsUploader from "./SettingsUploader";
import SettingsColorPicker from "./SettingsColorPicker";
import SettingsLinkManager from "./SettingsLinkManager";

const TIMEOUT_OPTIONS = [5, 10, 15, 20, 25, 30, 45, 60];

const text = (value: unknown, fallback = "") =>
  typeof value === "string" ? value : fallback;

const color = (value: unknown, fallback: string) =>
  typeof value === "string" && value.trim() ? value : fallback;

<<<<<<< HEAD
const number = (value: unknown, fallback: number) =>
  typeof value === "number" && Number.isFinite(value) ? value : fallback;
=======
  session_timeout_minutes?: number; // admin session dropdown
};
>>>>>>> 86a8f46a

const bool = (value: unknown) => value === true;

const mapSettingsToLocal = (safe: Record<string, any>): GeneralFields => ({
  site_title: safe.site_title || "Too Funny Productions",
  site_description: safe.site_description || "",
  site_keywords: safe.site_keywords || "",

  logo_url: safe.logo_url || "",
  favicon_url: safe.favicon_url || "",

  footer_text: safe.footer_text || "© 2025 Too Funny Productions. All rights reserved.",
  footer_links: Array.isArray(safe.footer_links) ? [...safe.footer_links] : [],

  theme_accent: safe.theme_accent || "#FFD700",
  theme_bg: safe.theme_bg || "#111111",
  header_bg: safe.header_bg || "#000000",
  footer_bg: safe.footer_bg || "#000000",

  maintenance_enabled: !!safe.maintenance_enabled,
  maintenance_message: safe.maintenance_message || "We’ll be right back…",
  maintenance_schedule_enabled: !!safe.maintenance_schedule_enabled,
  maintenance_daily_start: safe.maintenance_daily_start || "",
  maintenance_daily_end: safe.maintenance_daily_end || "",
  maintenance_timezone: safe.maintenance_timezone || "America/Chicago",

  session_timeout_minutes:
    typeof safe.session_timeout_minutes === "number" ? safe.session_timeout_minutes : 30,
});

type SaveStatus =
  | { type: "idle" }
  | { type: "success"; message: string }
  | { type: "error"; message: string };

export default function AdminSettingsGeneral() {
<<<<<<< HEAD
  const { settings, setField, stage } = useSettings();
=======
  const { settings, save, stage, saving } = useSettings();
>>>>>>> 86a8f46a
  const safe = settings || {};
  const disabled = stage !== "draft";

<<<<<<< HEAD
  const update = (key: string, value: unknown) => {
    if (disabled) return;
    setField(key, value);
=======
  const baseline = useMemo(() => mapSettingsToLocal(safe), [safe]);
  const [local, setLocal] = useState<GeneralFields>(baseline);
  const [status, setStatus] = useState<SaveStatus>({ type: "idle" });

  useEffect(() => {
    setLocal(baseline);
    setStatus({ type: "idle" });
  }, [baseline]);

  useEffect(() => {
    if (status.type === "idle") return;
    const timer = window.setTimeout(() => setStatus({ type: "idle" }), 4000);
    return () => window.clearTimeout(timer);
  }, [status]);

  const handle = (k: keyof GeneralFields, v: any) =>
    setLocal((prev) => ({ ...prev, [k]: v }));

  const canSave = useMemo(() => {
    if (stage !== "draft") return false;
    return JSON.stringify(local) !== JSON.stringify(baseline);
  }, [baseline, local, stage]);

  const onSave = async () => {
    if (stage !== "draft") {
      setStatus({ type: "error", message: "Switch to Draft mode before saving." });
      return;
    }

    try {
      setStatus({ type: "idle" });
      await save(local);
      setStatus({ type: "success", message: "Draft updated." });
    } catch (err: any) {
      setStatus({ type: "error", message: err?.message || "Failed to save general settings." });
    }
>>>>>>> 86a8f46a
  };

  return (
    <div className="space-y-10">
      {disabled ? (
        <div className="rounded border border-yellow-500/40 bg-yellow-500/10 p-3 text-sm text-yellow-200">
          Switch to the Draft view to edit these fields.
        </div>
      ) : null}

      {/* Branding */}
      <section>
        <h3 className="text-xl font-bold mb-3">Branding</h3>
        <div className="grid md:grid-cols-2 gap-4">
          <label className="block">
            <div className="font-semibold mb-1">Site Title</div>
            <input
              className="w-full border border-gray-300 rounded px-3 py-2 text-black"
              value={text(safe.site_title)}
              onChange={(e) => update("site_title", e.target.value)}
              disabled={disabled}
            />
          </label>

          <label className="block md:col-span-2">
            <div className="font-semibold mb-1">Site Description</div>
            <textarea
              className="w-full border border-gray-300 rounded px-3 py-2 text-black min-h-[70px]"
              value={text(safe.site_description)}
              onChange={(e) => update("site_description", e.target.value)}
              disabled={disabled}
            />
          </label>

          <label className="block md:col-span-2">
            <div className="font-semibold mb-1">SEO Keywords</div>
            <input
              className="w-full border border-gray-300 rounded px-3 py-2 text-black"
              placeholder="comma,separated,keywords"
              value={text(safe.site_keywords)}
              onChange={(e) => update("site_keywords", e.target.value)}
              disabled={disabled}
            />
          </label>

          <SettingsUploader
            label="Logo"
            value={text(safe.logo_url)}
            onChange={(url) => update("logo_url", url)}
            accept="image/*"
            buttonLabel="Select Logo"
            disabled={disabled}
          />
          <SettingsUploader
            label="Favicon"
            value={text(safe.favicon_url)}
            onChange={(url) => update("favicon_url", url)}
            accept="image/*"
            buttonLabel="Select Favicon"
            disabled={disabled}
          />
        </div>
      </section>

      {/* Theme Colors */}
      <section>
        <h3 className="text-xl font-bold mb-3">Theme Colors</h3>
        <div className="grid md:grid-cols-2 gap-4">
          <SettingsColorPicker
            label="Accent Color"
            value={color(safe.theme_accent, "#FFD700")}
            onChange={(v) => update("theme_accent", v)}
            disabled={disabled}
          />
          <SettingsColorPicker
            label="Page Background"
            value={color(safe.theme_bg, "#111111")}
            onChange={(v) => update("theme_bg", v)}
            disabled={disabled}
          />
          <SettingsColorPicker
            label="Header Background"
            value={color(safe.header_bg, "#000000")}
            onChange={(v) => update("header_bg", v)}
            disabled={disabled}
          />
          <SettingsColorPicker
            label="Footer Background"
            value={color(safe.footer_bg, "#000000")}
            onChange={(v) => update("footer_bg", v)}
            disabled={disabled}
          />
        </div>
        <p className="text-xs opacity-80 mt-2">
          We can add per-page color overrides later (About/Events/etc.) if you want distinct looks.
        </p>
      </section>

      {/* Footer */}
      <section>
        <h3 className="text-xl font-bold mb-3">Footer</h3>
        <label className="block mb-3">
          <div className="font-semibold mb-1">Footer Text</div>
          <textarea
            className="w-full border border-gray-300 rounded px-3 py-2 text-black min-h-[60px]"
            value={text(safe.footer_text)}
            onChange={(e) => update("footer_text", e.target.value)}
            disabled={disabled}
          />
        </label>

        <SettingsLinkManager
          label="Footer Links"
          value={Array.isArray(safe.footer_links) ? safe.footer_links : []}
          onChange={(links) => update("footer_links", links)}
          addLabel="Add Footer Link"
          disabled={disabled}
        />
      </section>

      {/* Maintenance Mode */}
      <section>
        <h3 className="text-xl font-bold mb-3">Maintenance</h3>
        <div className="flex items-center gap-2 mb-3">
          <input
            id="maint_enabled"
            type="checkbox"
            checked={bool(safe.maintenance_enabled)}
            onChange={(e) => update("maintenance_enabled", e.target.checked)}
            disabled={disabled}
          />
          <label htmlFor="maint_enabled" className="select-none">
            Enable Manual Maintenance Mode
          </label>
        </div>

        <label className="block mb-3">
          <div className="font-semibold mb-1">Maintenance Message</div>
          <input
            className="w-full border border-gray-300 rounded px-3 py-2 text-black"
            value={text(safe.maintenance_message)}
            onChange={(e) => update("maintenance_message", e.target.value)}
            disabled={disabled}
          />
        </label>

        <div className="flex items-center gap-2 mb-3">
          <input
            id="maint_schedule"
            type="checkbox"
<<<<<<< HEAD
            checked={bool(safe.maintenance_schedule_enabled)}
            onChange={(e) => update("maintenance_schedule_enabled", e.target.checked)}
            disabled={disabled}
=======
            checked={!!local.maintenance_schedule_enabled}
            onChange={(e) => handle("maintenance_schedule_enabled", e.target.checked)}
>>>>>>> 86a8f46a
          />
          <label htmlFor="maint_schedule" className="select-none">
            Use Daily Maintenance Window
          </label>
        </div>

        <div className="grid md:grid-cols-3 gap-3">
          <label className="block">
            <div className="font-semibold mb-1">Daily Start (HH:MM)</div>
            <input
              className="w-full border border-gray-300 rounded px-3 py-2 text-black"
              placeholder="02:00"
              value={text(safe.maintenance_daily_start)}
              onChange={(e) => update("maintenance_daily_start", e.target.value)}
              disabled={disabled}
            />
          </label>
          <label className="block">
            <div className="font-semibold mb-1">Daily End (HH:MM)</div>
            <input
              className="w-full border border-gray-300 rounded px-3 py-2 text-black"
              placeholder="02:30"
              value={text(safe.maintenance_daily_end)}
              onChange={(e) => update("maintenance_daily_end", e.target.value)}
              disabled={disabled}
            />
          </label>
          <label className="block">
            <div className="font-semibold mb-1">Timezone</div>
            <input
              className="w-full border border-gray-300 rounded px-3 py-2 text-black"
              placeholder="America/Chicago"
              value={text(safe.maintenance_timezone)}
              onChange={(e) => update("maintenance_timezone", e.target.value)}
              disabled={disabled}
            />
          </label>
        </div>
      </section>

      {/* Admin Session Timeout */}
      <section>
        <h3 className="text-xl font-bold mb-3">Admin Session Timeout</h3>
        <p className="text-sm text-gray-600 mb-3">
<<<<<<< HEAD
          Draft edits are saved automatically before sessions expire. Choose how long admins remain logged in.
        </p>
        <select
          className="border border-gray-300 rounded px-3 py-2 text-black bg-white"
          value={number(safe.session_timeout_minutes, 30)}
          onChange={(e) => update("session_timeout_minutes", Number(e.target.value))}
          disabled={disabled}
=======
          How long can the admin panel remain idle before auto-logout? This only applies to the admin
          dashboard.
        </p>
        <select
          className="border border-gray-300 rounded px-3 py-2 text-black bg-white"
          value={local.session_timeout_minutes ?? 30}
          onChange={(e) => handle("session_timeout_minutes", Number(e.target.value))}
>>>>>>> 86a8f46a
        >
          {TIMEOUT_OPTIONS.map((minutes) => (
            <option key={minutes} value={minutes}>
              {minutes} minutes
            </option>
          ))}
        </select>
<<<<<<< HEAD
=======

        <div className="mt-4 flex flex-col gap-2">
          <button
            type="button"
            onClick={onSave}
            disabled={!canSave || saving}
            className={`self-start px-4 py-2 rounded font-semibold ${
              !canSave || saving
                ? "bg-gray-300 text-gray-600 cursor-not-allowed"
                : "bg-blue-600 text-white hover:bg-blue-700"
            }`}
          >
            {saving ? "Saving…" : "Save General Settings"}
          </button>

          {status.type === "success" ? (
            <p className="text-sm text-green-600">{status.message}</p>
          ) : null}
          {status.type === "error" ? <p className="text-sm text-red-600">{status.message}</p> : null}
          {stage !== "draft" ? (
            <p className="text-xs text-gray-600">
              Viewing live values. Switch to <span className="font-semibold">Draft</span> to make edits.
            </p>
          ) : null}
        </div>
>>>>>>> 86a8f46a
      </section>
    </div>
  );
}<|MERGE_RESOLUTION|>--- conflicted
+++ resolved
@@ -16,13 +16,8 @@
 const color = (value: unknown, fallback: string) =>
   typeof value === "string" && value.trim() ? value : fallback;
 
-<<<<<<< HEAD
-const number = (value: unknown, fallback: number) =>
-  typeof value === "number" && Number.isFinite(value) ? value : fallback;
-=======
   session_timeout_minutes?: number; // admin session dropdown
 };
->>>>>>> 86a8f46a
 
 const bool = (value: unknown) => value === true;
 
@@ -59,19 +54,10 @@
   | { type: "error"; message: string };
 
 export default function AdminSettingsGeneral() {
-<<<<<<< HEAD
-  const { settings, setField, stage } = useSettings();
-=======
   const { settings, save, stage, saving } = useSettings();
->>>>>>> 86a8f46a
   const safe = settings || {};
   const disabled = stage !== "draft";
 
-<<<<<<< HEAD
-  const update = (key: string, value: unknown) => {
-    if (disabled) return;
-    setField(key, value);
-=======
   const baseline = useMemo(() => mapSettingsToLocal(safe), [safe]);
   const [local, setLocal] = useState<GeneralFields>(baseline);
   const [status, setStatus] = useState<SaveStatus>({ type: "idle" });
@@ -108,7 +94,6 @@
     } catch (err: any) {
       setStatus({ type: "error", message: err?.message || "Failed to save general settings." });
     }
->>>>>>> 86a8f46a
   };
 
   return (
@@ -259,14 +244,8 @@
           <input
             id="maint_schedule"
             type="checkbox"
-<<<<<<< HEAD
-            checked={bool(safe.maintenance_schedule_enabled)}
-            onChange={(e) => update("maintenance_schedule_enabled", e.target.checked)}
-            disabled={disabled}
-=======
             checked={!!local.maintenance_schedule_enabled}
             onChange={(e) => handle("maintenance_schedule_enabled", e.target.checked)}
->>>>>>> 86a8f46a
           />
           <label htmlFor="maint_schedule" className="select-none">
             Use Daily Maintenance Window
@@ -311,15 +290,6 @@
       <section>
         <h3 className="text-xl font-bold mb-3">Admin Session Timeout</h3>
         <p className="text-sm text-gray-600 mb-3">
-<<<<<<< HEAD
-          Draft edits are saved automatically before sessions expire. Choose how long admins remain logged in.
-        </p>
-        <select
-          className="border border-gray-300 rounded px-3 py-2 text-black bg-white"
-          value={number(safe.session_timeout_minutes, 30)}
-          onChange={(e) => update("session_timeout_minutes", Number(e.target.value))}
-          disabled={disabled}
-=======
           How long can the admin panel remain idle before auto-logout? This only applies to the admin
           dashboard.
         </p>
@@ -327,7 +297,6 @@
           className="border border-gray-300 rounded px-3 py-2 text-black bg-white"
           value={local.session_timeout_minutes ?? 30}
           onChange={(e) => handle("session_timeout_minutes", Number(e.target.value))}
->>>>>>> 86a8f46a
         >
           {TIMEOUT_OPTIONS.map((minutes) => (
             <option key={minutes} value={minutes}>
@@ -335,8 +304,6 @@
             </option>
           ))}
         </select>
-<<<<<<< HEAD
-=======
 
         <div className="mt-4 flex flex-col gap-2">
           <button
@@ -362,7 +329,6 @@
             </p>
           ) : null}
         </div>
->>>>>>> 86a8f46a
       </section>
     </div>
   );
