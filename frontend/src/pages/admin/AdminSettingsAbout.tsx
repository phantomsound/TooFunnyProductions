/* =========================================================================
   FILE: frontend/src/pages/admin/AdminSettingsAbout.tsx
   -------------------------------------------------------------------------
   Admin editor for About page content: mission copy + team members.
   ========================================================================= */
import React, { useEffect, useMemo, useState } from "react";

import { useSettings } from "../../lib/SettingsContext";
import SettingsUploader from "./SettingsUploader";
import { normalizeAdminUrl } from "../../utils/url";
import AdminPageThemeOverride from "./AdminPageThemeOverride";

type SocialLink = {
  label: string;
  url: string;
};

type TeamMember = {
  name: string;
  title: string;
  bio: string;
  photo_url: string;
  socials: SocialLink[];
};

type AboutSettings = {
  about_title: string;
  about_body: string;
  about_mission_title: string;
  about_mission_body: string;
  about_team_intro: string;
  about_team: TeamMember[];
};

const sanitizeSocials = (value: unknown): SocialLink[] => {
  const links: SocialLink[] = [];

  if (Array.isArray(value)) {
    for (const entry of value) {
      if (!entry || typeof entry !== "object") continue;
      const obj = entry as Record<string, unknown>;
      const label = typeof obj.label === "string" ? obj.label.trim() : "";
      const url = typeof obj.url === "string" ? obj.url.trim() : "";
      if (!url) continue;
      links.push({ label, url });
    }
    return links;
  }

  if (value && typeof value === "object") {
    const obj = value as Record<string, unknown>;
    for (const [rawLabel, rawUrl] of Object.entries(obj)) {
      if (typeof rawUrl !== "string") continue;
      const url = rawUrl.trim();
      if (!url) continue;
      const label = typeof rawLabel === "string" ? rawLabel.trim() || rawLabel : String(rawLabel);
      links.push({ label, url });
    }
    return links;
  }

  return links;
};

const sanitizeTeam = (value: unknown): TeamMember[] => {
  if (!Array.isArray(value)) return [];
  return value
    .filter((entry) => entry && typeof entry === "object")
    .map((entry) => {
      const obj = entry as Record<string, unknown>;
      return {
        name: typeof obj.name === "string" ? obj.name : "",
        title: typeof obj.title === "string" ? obj.title : "",
        bio: typeof obj.bio === "string" ? obj.bio : "",
        photo_url: typeof obj.photo_url === "string" ? obj.photo_url : "",
        socials: sanitizeSocials(obj.socials),
      };
    });
};

const sanitize = (raw: unknown): AboutSettings => {
  const safe = (raw && typeof raw === "object" ? raw : {}) as Record<string, unknown>;
  return {
    about_title: typeof safe.about_title === "string" ? safe.about_title : "About Too Funny",
    about_body:
      typeof safe.about_body === "string"
        ? safe.about_body
        : "We’re a collective of comedians, directors, editors, and techs building high-energy sketch and improv shows.",
    about_mission_title:
      typeof safe.about_mission_title === "string" ? safe.about_mission_title : "Our Mission",
    about_mission_body:
      typeof safe.about_mission_body === "string"
        ? safe.about_mission_body
        : "Bring people together through original comedy that is Too Funny to forget.",
    about_team_intro:
      typeof safe.about_team_intro === "string"
        ? safe.about_team_intro
        : "Meet the collaborators bringing the chaos to life.",
    about_team: sanitizeTeam(safe.about_team),
  };
};

const blankMember: TeamMember = {
  name: "",
  title: "",
  bio: "",
  photo_url: "",
  socials: [],
};

export default function AdminSettingsAbout(): JSX.Element {
  const { settings, setField, stage, lockedByOther } = useSettings();

  const safe = useMemo(() => sanitize(settings), [settings]);
  const disabled = stage !== "draft" || lockedByOther;

  const [local, setLocal] = useState<AboutSettings>(safe);

  const applyTeamUpdate = (recipe: (team: TeamMember[]) => TeamMember[]) => {
    if (disabled) return;
    setLocal((prev) => {
      const nextTeam = recipe(prev.about_team);
      setField("about_team", nextTeam);
      return { ...prev, about_team: nextTeam };
    });
  };

  useEffect(() => {
    setLocal(safe);
  }, [safe]);

  const updateField = <K extends keyof AboutSettings>(key: K, value: AboutSettings[K]) => {
    if (disabled) return;
    setLocal((prev) => ({ ...prev, [key]: value }));
    setField(key as string, value);
  };

  const updateMember = <K extends keyof TeamMember>(index: number, key: K, value: TeamMember[K]) => {
    applyTeamUpdate((team) =>
      team.map((member, idx) => {
        if (idx !== index) return member;
        const nextMember: TeamMember = { ...member, [key]: value };
        if (key === "photo_url" && typeof value === "string") {
          nextMember.photo_url = normalizeAdminUrl(value);
        }
        return nextMember;
      })
    );
  };

  const updateSocialLink = (
    memberIndex: number,
    socialIndex: number,
    field: keyof SocialLink,
    value: string
  ) => {
    applyTeamUpdate((team) =>
      team.map((member, idx) => {
        if (idx !== memberIndex) return member;
        const socials = member.socials.map((social, sIdx) => {
          if (sIdx !== socialIndex) return social;
          if (field === "url") {
            const trimmed = value.trim();
            return { ...social, url: trimmed ? normalizeAdminUrl(trimmed) : "" };
          }
          if (field === "label") {
            return { ...social, label: value };
          }
          return social;
        });
        return { ...member, socials };
      })
    );
  };

  const addSocialLink = (index: number) => {
    applyTeamUpdate((team) =>
      team.map((member, idx) => {
        if (idx !== index) return member;
        return { ...member, socials: [...member.socials, { label: "", url: "" }] };
      })
    );
  };

  const removeSocialLink = (memberIndex: number, socialIndex: number) => {
    applyTeamUpdate((team) =>
      team.map((member, idx) => {
        if (idx !== memberIndex) return member;
        return {
          ...member,
          socials: member.socials.filter((_, sIdx) => sIdx !== socialIndex),
        };
      })
    );
  };

  const addMember = () => {
    applyTeamUpdate((team) => [...team, { ...blankMember }]);
  };

  const removeMember = (index: number) => {
    applyTeamUpdate((team) => team.filter((_, idx) => idx !== index));
  };

  const moveMember = (index: number, direction: "up" | "down") => {
    if (disabled) return;
    let nextTeam: TeamMember[] | null = null;
    setLocal((prev) => {
      const targetIndex = direction === "up" ? index - 1 : index + 1;
      if (targetIndex < 0 || targetIndex >= prev.about_team.length) {
        nextTeam = null;
        return prev;
      }
      nextTeam = [...prev.about_team];
      const [moved] = nextTeam.splice(index, 1);
      nextTeam.splice(targetIndex, 0, moved);
      return { ...prev, about_team: nextTeam };
    });
    if (nextTeam) {
      setField("about_team", nextTeam);
    }
  };

  return (
    <div className="space-y-8">
      {lockedByOther ? (
        <div className="rounded border border-red-400/40 bg-red-500/10 p-3 text-sm text-red-200">
          Draft is locked by another editor. Fields are read-only until they release the lock.
        </div>
      ) : stage !== "draft" ? (
        <div className="rounded border border-amber-300 bg-amber-50 p-3 text-sm text-amber-900">
          Switch to the Draft view to edit these fields.
        </div>
      ) : null}

      <section className="space-y-3">
        <div>
          <label className="block text-sm font-semibold mb-1">About Page Title</label>
          <input
            className="w-full border border-gray-300 rounded px-3 py-2 text-black"
            value={local.about_title}
            onChange={(event) => updateField("about_title", event.target.value)}
            disabled={disabled}
          />
        </div>

        <div>
          <label className="block text-sm font-semibold mb-1">Intro Paragraph</label>
          <textarea
            className="w-full border border-gray-300 rounded px-3 py-2 text-black min-h-[120px]"
            value={local.about_body}
            onChange={(event) => updateField("about_body", event.target.value)}
            disabled={disabled}
          />
        </div>
      </section>

      <section className="space-y-3">
        <h3 className="text-lg font-semibold">Mission</h3>
        <div className="grid gap-4 md:grid-cols-2">
          <label className="block text-sm font-semibold">
            Mission Heading
            <input
              className="mt-1 w-full border border-gray-300 rounded px-3 py-2 text-black"
              value={local.about_mission_title}
              onChange={(event) => updateField("about_mission_title", event.target.value)}
              disabled={disabled}
            />
          </label>
          <label className="block text-sm font-semibold">
            Mission Copy
            <textarea
              className="mt-1 w-full border border-gray-300 rounded px-3 py-2 text-black min-h-[100px]"
              value={local.about_mission_body}
              onChange={(event) => updateField("about_mission_body", event.target.value)}
              disabled={disabled}
            />
          </label>
        </div>
      </section>

      <section className="space-y-4">
        <div className="flex flex-col gap-2 md:flex-row md:items-end md:justify-between">
          <div>
            <h3 className="text-lg font-semibold">Team Members</h3>
            <p className="text-sm text-gray-600">
              Introduce the performers and collaborators featured on the About page.
            </p>
          </div>
          <button
            type="button"
            onClick={addMember}
            disabled={disabled}
            className={`self-start rounded px-3 py-2 text-sm font-semibold ${
              disabled ? "bg-gray-300 text-gray-600 cursor-not-allowed" : "bg-blue-600 text-white hover:bg-blue-700"
            }`}
          >
            Add team member
          </button>
        </div>

        <label className="block text-sm font-semibold">
          Team Intro Blurb
          <textarea
            className="mt-1 w-full border border-gray-300 rounded px-3 py-2 text-black min-h-[80px]"
            value={local.about_team_intro}
            onChange={(event) => updateField("about_team_intro", event.target.value)}
            disabled={disabled}
          />
        </label>

        {local.about_team.length === 0 ? (
          <p className="rounded border border-dashed border-gray-300 p-4 text-sm text-gray-500">
            No team members yet. Use “Add team member” to feature your collaborators.
          </p>
        ) : (
          <div className="space-y-8">
            {local.about_team.map((member, index) => {
              const canMoveUp = index > 0;
              const canMoveDown = index < local.about_team.length - 1;

              return (
                <div key={index} className="rounded-lg border border-gray-200 bg-white p-6 shadow-sm">
                  <div className="mb-6 flex flex-wrap items-center justify-between gap-3">
                    <span className="text-xs font-semibold uppercase tracking-wide text-gray-500">
                      Member {index + 1}
                    </span>
                    <div className="flex items-center gap-2">
                      <button
                        type="button"
                        onClick={() => moveMember(index, "up")}
                        disabled={disabled || !canMoveUp}
                        className="rounded border border-gray-200 px-2 py-1 text-xs font-semibold text-gray-700 hover:bg-gray-50 disabled:cursor-not-allowed disabled:opacity-50"
                      >
                        Move up
                      </button>
                      <button
                        type="button"
                        onClick={() => moveMember(index, "down")}
                        disabled={disabled || !canMoveDown}
                        className="rounded border border-gray-200 px-2 py-1 text-xs font-semibold text-gray-700 hover:bg-gray-50 disabled:cursor-not-allowed disabled:opacity-50"
                      >
                        Move down
                      </button>
                    </div>
                  </div>
                  <div className="grid gap-6 lg:grid-cols-[minmax(0,260px)_minmax(0,1fr)]">
                    <div className="lg:pt-1">
                      <SettingsUploader
                        label="Portrait"
                        value={member.photo_url}
                        onChange={(url) => updateMember(index, "photo_url", url)}
                        accept="image/*"
                        buttonLabel="Upload portrait"
                        disabled={disabled}
                        pickerKind="image"
                        appearance="light"
<<<<<<< HEAD
=======
                        layout="stacked"
>>>>>>> 18db2ddc
                      />
                    </div>

                    <div className="space-y-4">
                      <div className="grid gap-4 sm:grid-cols-2">
                        <label className="text-sm font-semibold">
                          Name
                          <input
                            className="mt-1 w-full rounded border border-gray-300 px-3 py-2 text-black"
                            value={member.name}
                            onChange={(event) => updateMember(index, "name", event.target.value)}
                            disabled={disabled}
                          />
                        </label>
                        <label className="text-sm font-semibold">
                          Role
                          <input
                            className="mt-1 w-full rounded border border-gray-300 px-3 py-2 text-black"
                            value={member.title}
                            onChange={(event) => updateMember(index, "title", event.target.value)}
                            disabled={disabled}
                          />
                        </label>
                      </div>

                      <label className="block text-sm font-semibold">
                        Bio
                        <textarea
                          className="mt-1 w-full rounded border border-gray-300 px-3 py-3 text-black min-h-[120px]"
                          value={member.bio}
                          onChange={(event) => updateMember(index, "bio", event.target.value)}
                          disabled={disabled}
                        />
                      </label>

                      <div className="space-y-4">
                        <div className="flex flex-wrap items-center justify-between gap-3">
                          <span className="text-xs font-semibold uppercase tracking-wide text-gray-500">
                            Social links
                          </span>
                          <button
                            type="button"
                            onClick={() => addSocialLink(index)}
                            disabled={disabled}
                            className="rounded border border-gray-200 px-2 py-1 text-xs font-semibold text-gray-700 hover:bg-gray-50 disabled:cursor-not-allowed disabled:opacity-50"
                          >
                            Add social link
                          </button>
                        </div>

                        {member.socials.length === 0 ? (
                          <p className="rounded border border-dashed border-gray-300 p-4 text-sm text-gray-500">
                            No social links yet. Add one to highlight where fans can follow this collaborator.
                          </p>
                        ) : (
                          <div className="space-y-4">
                            {member.socials.map((social, socialIndex) => (
                              <div key={socialIndex} className="rounded border border-gray-200 bg-gray-50 p-4 space-y-4">
                                <div className="grid gap-4 sm:grid-cols-2">
                                  <label className="text-xs font-semibold uppercase tracking-wide text-gray-500">
                                    Label
                                    <input
                                      className="mt-1 w-full rounded border border-gray-300 px-3 py-2 text-black text-sm"
                                      value={social.label}
                                      onChange={(event) => updateSocialLink(index, socialIndex, "label", event.target.value)}
                                      disabled={disabled}
                                      placeholder="Instagram"
                                    />
                                  </label>
                                  <label className="text-xs font-semibold uppercase tracking-wide text-gray-500">
                                    Link
                                    <input
                                      className="mt-1 w-full rounded border border-gray-300 px-3 py-2 text-black text-sm"
                                      value={social.url}
                                      onChange={(event) => updateSocialLink(index, socialIndex, "url", event.target.value)}
                                      disabled={disabled}
                                      placeholder="https://example.com/your-handle"
                                    />
                                  </label>
                                </div>
                                <div className="flex justify-end">
                                  <button
                                    type="button"
                                    onClick={() => removeSocialLink(index, socialIndex)}
                                    disabled={disabled}
                                    className="rounded border border-red-200 px-2 py-1 text-xs font-semibold text-red-600 hover:bg-red-50 disabled:cursor-not-allowed disabled:opacity-50"
                                  >
                                    Remove link
                                  </button>
                                </div>
                              </div>
                            ))}
                          </div>
                        )}
                      </div>

                      <div className="flex justify-end">
                        <button
                          type="button"
                          onClick={() => removeMember(index)}
                          disabled={disabled}
                          className="rounded border border-red-200 px-3 py-2 text-sm font-semibold text-red-600 hover:bg-red-50 disabled:cursor-not-allowed disabled:opacity-50"
                        >
                          Remove member
                        </button>
                      </div>
                    </div>
                  </div>
                </div>
              );
            })}
          </div>
        )}
      </section>

      <AdminPageThemeOverride prefix="about" pageName="About" />
    </div>
  );
}
<|MERGE_RESOLUTION|>--- conflicted
+++ resolved
@@ -355,10 +355,7 @@
                         disabled={disabled}
                         pickerKind="image"
                         appearance="light"
-<<<<<<< HEAD
-=======
                         layout="stacked"
->>>>>>> 18db2ddc
                       />
                     </div>
 
