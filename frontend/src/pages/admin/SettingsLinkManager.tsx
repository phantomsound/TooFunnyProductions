import React from "react";

<<<<<<< HEAD
export type SettingsLink = { label: string; url: string };

interface SettingsLinkManagerProps {
  label?: string;
  value: SettingsLink[];
  onChange: (links: SettingsLink[]) => void;
  addLabel?: string;
}

const emptyLink = (): SettingsLink => ({ label: "", url: "" });

function normalizeLinks(value: SettingsLink[] | undefined | null): SettingsLink[] {
  if (!Array.isArray(value)) return [];
  return value
    .filter((item) => item && typeof item === "object")
    .map((item) => ({
      label: typeof item.label === "string" ? item.label : "",
      url: typeof item.url === "string" ? item.url : "",
    }));
}

const SettingsLinkManager: React.FC<SettingsLinkManagerProps> = ({
=======
export type LinkValue = {
  label: string;
  url: string;
};

type SettingsLinkManagerProps = {
  label?: string;
  value: LinkValue[];
  onChange: (links: LinkValue[]) => void;
  addLabel?: string;
  disabled?: boolean;
};

const emptyLink = (): LinkValue => ({ label: "", url: "" });

const normalizeLinks = (value: LinkValue[] | unknown): LinkValue[] => {
  if (!Array.isArray(value)) return [];
  return value
    .filter((item): item is LinkValue =>
      !!item &&
      typeof item === "object" &&
      typeof (item as LinkValue).label === "string" &&
      typeof (item as LinkValue).url === "string"
    )
    .map((item) => ({ label: item.label, url: item.url }));
};

export default function SettingsLinkManager({
>>>>>>> 23de2551
  label,
  value,
  onChange,
  addLabel = "Add Link",
<<<<<<< HEAD
}) => {
  const links = normalizeLinks(value);

  const updateLink = (index: number, next: Partial<SettingsLink>) => {
=======
  disabled = false,
}: SettingsLinkManagerProps): JSX.Element {
  const links = normalizeLinks(value);

  const updateLink = (index: number, next: Partial<LinkValue>) => {
    if (disabled) return;
>>>>>>> 23de2551
    const updated = links.map((item, idx) => (idx === index ? { ...item, ...next } : item));
    onChange(updated);
  };

  const removeLink = (index: number) => {
<<<<<<< HEAD
=======
    if (disabled) return;
>>>>>>> 23de2551
    const updated = links.filter((_, idx) => idx !== index);
    onChange(updated);
  };

  const addLink = () => {
<<<<<<< HEAD
=======
    if (disabled) return;
>>>>>>> 23de2551
    onChange([...links, emptyLink()]);
  };

  return (
    <div className="space-y-4">
      {label ? <div className="font-semibold">{label}</div> : null}
      {links.length === 0 ? (
        <p className="text-sm text-gray-500">No links yet. Use the button below to add one.</p>
      ) : (
        <div className="space-y-4">
          {links.map((link, index) => (
            <div key={index} className="grid md:grid-cols-[1fr_1fr_auto] gap-3 items-start">
              <label className="block">
                <div className="text-xs font-semibold uppercase tracking-wide mb-1">Label</div>
                <input
                  className="w-full border border-gray-300 rounded px-3 py-2 text-black"
                  placeholder="Navigation Label"
                  value={link.label}
                  onChange={(e) => updateLink(index, { label: e.target.value })}
<<<<<<< HEAD
=======
                  disabled={disabled}
>>>>>>> 23de2551
                />
              </label>

              <label className="block">
                <div className="text-xs font-semibold uppercase tracking-wide mb-1">URL</div>
                <input
                  className="w-full border border-gray-300 rounded px-3 py-2 text-black"
                  placeholder="https://example.com"
                  value={link.url}
                  onChange={(e) => updateLink(index, { url: e.target.value })}
<<<<<<< HEAD
=======
                  disabled={disabled}
>>>>>>> 23de2551
                />
              </label>

              <button
                type="button"
                onClick={() => removeLink(index)}
<<<<<<< HEAD
                className="self-center px-3 py-2 bg-red-500 text-white text-sm font-semibold rounded hover:bg-red-600"
=======
                disabled={disabled}
                className={`self-center px-3 py-2 text-sm font-semibold rounded ${
                  disabled
                    ? "bg-red-300 text-white/80 cursor-not-allowed"
                    : "bg-red-500 text-white hover:bg-red-600"
                }`}
>>>>>>> 23de2551
              >
                Remove
              </button>
            </div>
          ))}
        </div>
      )}

      <button
        type="button"
        onClick={addLink}
<<<<<<< HEAD
        className="px-4 py-2 bg-blue-600 text-white font-semibold rounded hover:bg-blue-700"
=======
        disabled={disabled}
        className={`px-4 py-2 font-semibold rounded ${
          disabled
            ? "bg-blue-300 text-white/80 cursor-not-allowed"
            : "bg-blue-600 text-white hover:bg-blue-700"
        }`}
>>>>>>> 23de2551
      >
        {addLabel}
      </button>
    </div>
  );
<<<<<<< HEAD
}

export default SettingsLinkManager;
=======
}
>>>>>>> 23de2551
<|MERGE_RESOLUTION|>--- conflicted
+++ resolved
@@ -1,29 +1,5 @@
 import React from "react";
 
-<<<<<<< HEAD
-export type SettingsLink = { label: string; url: string };
-
-interface SettingsLinkManagerProps {
-  label?: string;
-  value: SettingsLink[];
-  onChange: (links: SettingsLink[]) => void;
-  addLabel?: string;
-}
-
-const emptyLink = (): SettingsLink => ({ label: "", url: "" });
-
-function normalizeLinks(value: SettingsLink[] | undefined | null): SettingsLink[] {
-  if (!Array.isArray(value)) return [];
-  return value
-    .filter((item) => item && typeof item === "object")
-    .map((item) => ({
-      label: typeof item.label === "string" ? item.label : "",
-      url: typeof item.url === "string" ? item.url : "",
-    }));
-}
-
-const SettingsLinkManager: React.FC<SettingsLinkManagerProps> = ({
-=======
 export type LinkValue = {
   label: string;
   url: string;
@@ -52,42 +28,28 @@
 };
 
 export default function SettingsLinkManager({
->>>>>>> 23de2551
   label,
   value,
   onChange,
   addLabel = "Add Link",
-<<<<<<< HEAD
-}) => {
-  const links = normalizeLinks(value);
-
-  const updateLink = (index: number, next: Partial<SettingsLink>) => {
-=======
   disabled = false,
 }: SettingsLinkManagerProps): JSX.Element {
   const links = normalizeLinks(value);
 
   const updateLink = (index: number, next: Partial<LinkValue>) => {
     if (disabled) return;
->>>>>>> 23de2551
     const updated = links.map((item, idx) => (idx === index ? { ...item, ...next } : item));
     onChange(updated);
   };
 
   const removeLink = (index: number) => {
-<<<<<<< HEAD
-=======
     if (disabled) return;
->>>>>>> 23de2551
     const updated = links.filter((_, idx) => idx !== index);
     onChange(updated);
   };
 
   const addLink = () => {
-<<<<<<< HEAD
-=======
     if (disabled) return;
->>>>>>> 23de2551
     onChange([...links, emptyLink()]);
   };
 
@@ -107,10 +69,7 @@
                   placeholder="Navigation Label"
                   value={link.label}
                   onChange={(e) => updateLink(index, { label: e.target.value })}
-<<<<<<< HEAD
-=======
                   disabled={disabled}
->>>>>>> 23de2551
                 />
               </label>
 
@@ -121,26 +80,19 @@
                   placeholder="https://example.com"
                   value={link.url}
                   onChange={(e) => updateLink(index, { url: e.target.value })}
-<<<<<<< HEAD
-=======
                   disabled={disabled}
->>>>>>> 23de2551
                 />
               </label>
 
               <button
                 type="button"
                 onClick={() => removeLink(index)}
-<<<<<<< HEAD
-                className="self-center px-3 py-2 bg-red-500 text-white text-sm font-semibold rounded hover:bg-red-600"
-=======
                 disabled={disabled}
                 className={`self-center px-3 py-2 text-sm font-semibold rounded ${
                   disabled
                     ? "bg-red-300 text-white/80 cursor-not-allowed"
                     : "bg-red-500 text-white hover:bg-red-600"
                 }`}
->>>>>>> 23de2551
               >
                 Remove
               </button>
@@ -152,25 +104,15 @@
       <button
         type="button"
         onClick={addLink}
-<<<<<<< HEAD
-        className="px-4 py-2 bg-blue-600 text-white font-semibold rounded hover:bg-blue-700"
-=======
         disabled={disabled}
         className={`px-4 py-2 font-semibold rounded ${
           disabled
             ? "bg-blue-300 text-white/80 cursor-not-allowed"
             : "bg-blue-600 text-white hover:bg-blue-700"
         }`}
->>>>>>> 23de2551
       >
         {addLabel}
       </button>
     </div>
   );
-<<<<<<< HEAD
-}
-
-export default SettingsLinkManager;
-=======
-}
->>>>>>> 23de2551
+}