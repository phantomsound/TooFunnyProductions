--- conflicted
+++ resolved
@@ -27,11 +27,8 @@
   filename: string;
   folder: string;
   label: string;
-<<<<<<< HEAD
-=======
   helper: string;
   dateWritten?: string;
->>>>>>> 3d828fa1
 };
 
 const MODE_LABEL = {
@@ -53,8 +50,6 @@
   const [scriptsError, setScriptsError] = React.useState<string | null>(null);
   const [scriptsLoading, setScriptsLoading] = React.useState(false);
 
-<<<<<<< HEAD
-=======
   const formatDate = React.useCallback((value?: string) => {
     if (!value) return "Date unknown";
     const parsed = new Date(value);
@@ -62,7 +57,6 @@
     return new Intl.DateTimeFormat(undefined, { year: "numeric", month: "short", day: "numeric" }).format(parsed);
   }, []);
 
->>>>>>> 3d828fa1
   const loadConfig = React.useCallback(async () => {
     setConfigError(null);
     try {
@@ -413,12 +407,8 @@
             <div className="space-y-1">
               <h3 className="text-xl font-semibold text-yellow-200">SQL scripts</h3>
               <p className="text-sm text-neutral-300">
-<<<<<<< HEAD
-                Pull vetted SQL helpers directly from the repo. Download them or open pgAdmin 4 to run the scripts.
-=======
                 Pull vetted SQL helpers directly from the repo. Download them or open pgAdmin 4 to run the scripts. Each entry
                 includes a short note and the date it was last updated.
->>>>>>> 3d828fa1
               </p>
             </div>
             <div className="flex flex-col items-start gap-2 sm:flex-row sm:items-center">
@@ -444,11 +434,7 @@
             <div className="mt-3 rounded border border-red-500/50 bg-red-500/10 p-3 text-sm text-red-100">{scriptsError}</div>
           ) : null}
 
-<<<<<<< HEAD
-          <div className="mt-4 grid gap-3 sm:grid-cols-2">
-=======
           <div className="mt-4 grid gap-3 md:grid-cols-2">
->>>>>>> 3d828fa1
             {scriptsLoading && !scripts.length ? (
               <div className="rounded-lg border border-neutral-800 bg-neutral-950/70 p-4 text-sm text-neutral-300">Loading scripts…</div>
             ) : null}
@@ -462,15 +448,6 @@
             {scripts.map((script) => (
               <div
                 key={script.id}
-<<<<<<< HEAD
-                className="flex flex-col justify-between gap-3 rounded-lg border border-neutral-800 bg-neutral-950/70 p-4 text-sm text-neutral-100"
-              >
-                <div className="space-y-1">
-                  <div className="text-xs uppercase tracking-[0.16em] text-neutral-500">{script.label}</div>
-                  <div className="font-semibold text-yellow-200">{script.filename}</div>
-                  <div className="text-xs text-neutral-400">Import into pgAdmin 4 or run with psql.</div>
-                </div>
-=======
                 className="flex flex-col gap-3 rounded-lg border border-neutral-800 bg-neutral-950/70 p-4 text-sm text-neutral-100 shadow-inner shadow-black/20"
               >
                 <div className="flex items-start justify-between gap-3">
@@ -483,18 +460,13 @@
                   </span>
                 </div>
                 <p className="text-xs leading-relaxed text-neutral-300">{script.helper}</p>
->>>>>>> 3d828fa1
                 <div className="flex flex-wrap gap-2">
                   <a
                     href={api(`/api/admin/database/sql-scripts/${encodeURIComponent(script.id)}`)}
                     className="inline-flex items-center justify-center rounded-lg border border-neutral-700 bg-neutral-900 px-3 py-2 text-xs font-semibold text-neutral-100 shadow-sm transition hover:-translate-y-[1px] hover:border-yellow-300 hover:text-yellow-200 focus:outline-none focus:ring-2 focus:ring-yellow-300 focus:ring-offset-2 focus:ring-offset-neutral-900"
                     download
                   >
-<<<<<<< HEAD
-                    Download
-=======
                     Download SQL
->>>>>>> 3d828fa1
                   </a>
                   <button
                     type="button"
