--- conflicted
+++ resolved
@@ -49,8 +49,6 @@
   const [scripts, setScripts] = React.useState<SqlScript[]>([]);
   const [scriptsError, setScriptsError] = React.useState<string | null>(null);
   const [scriptsLoading, setScriptsLoading] = React.useState(false);
-<<<<<<< HEAD
-=======
   const [isDesktop, setIsDesktop] = React.useState<boolean>(() => {
     if (typeof window === "undefined") return true;
     return window.matchMedia("(min-width: 1024px)").matches;
@@ -63,7 +61,6 @@
     media.addEventListener("change", listener);
     return () => media.removeEventListener("change", listener);
   }, []);
->>>>>>> 794a4879
 
   const formatDate = React.useCallback((value?: string) => {
     if (!value) return "Date unknown";
@@ -195,8 +192,6 @@
     window.open(pgadminTarget, "_blank", "noreferrer");
   };
 
-<<<<<<< HEAD
-=======
   if (!isDesktop) {
     return (
       <div className="space-y-3 rounded-2xl border border-amber-700/50 bg-amber-900/30 p-5 text-neutral-100">
@@ -210,7 +205,6 @@
     );
   }
 
->>>>>>> 794a4879
   return (
     <div className="space-y-6 text-neutral-100">
       <div className="flex flex-col gap-4 lg:flex-row lg:items-start lg:justify-between">
@@ -411,106 +405,6 @@
         </section>
       ) : null}
 
-<<<<<<< HEAD
-      <section className="grid gap-4 lg:grid-cols-3">
-        <div className="rounded-xl border border-neutral-800 bg-neutral-950/70 p-5 shadow-sm backdrop-blur">
-          <h3 className="text-xl font-semibold text-yellow-200">Connection snapshot</h3>
-          <p className="mt-2 text-sm text-neutral-300">Key values pulled from the backend to validate the current database.</p>
-          <dl className="mt-3 grid grid-cols-1 gap-3 text-sm text-neutral-200 sm:grid-cols-2">
-            <SnapshotRow label="Friendly name" value={status?.friendlyName ?? "—"} />
-            <SnapshotRow label="Mode" value={modeBadge.label} />
-            <SnapshotRow label="Host" value={status?.host || "—"} />
-            <SnapshotRow label="PostgREST" value={status?.url || "—"} />
-            <SnapshotRow
-              label="Supabase configured"
-              value={status?.supabaseConfigured ? "Yes" : "No"}
-              success={!!status?.supabaseConfigured}
-            />
-            <SnapshotRow
-              label="Service role"
-              value={status?.hasServiceRole ? "Service role detected" : "Missing service role"}
-              success={!!status?.hasServiceRole}
-            />
-          </dl>
-        </div>
-
-        <div className="rounded-xl border border-neutral-800 bg-neutral-900/70 p-5 shadow-sm backdrop-blur">
-          <div className="flex flex-col gap-3 md:flex-row md:items-start md:justify-between">
-            <div className="space-y-1">
-              <h3 className="text-xl font-semibold text-yellow-200">SQL scripts</h3>
-              <p className="text-sm text-neutral-300">
-                Pull vetted SQL helpers directly from the repo. Download them or open pgAdmin 4 to run the scripts. Each entry
-                includes a short note and the date it was last updated.
-              </p>
-            </div>
-            <div className="flex flex-col items-start gap-2 sm:flex-row sm:items-center">
-              <button
-                type="button"
-                onClick={launchPgAdmin}
-                className="rounded-lg border border-neutral-700 bg-neutral-950 px-3.5 py-2 text-sm font-semibold text-neutral-100 shadow-sm transition hover:-translate-y-[1px] hover:border-yellow-300 hover:text-yellow-200 focus:outline-none focus:ring-2 focus:ring-yellow-300 focus:ring-offset-2 focus:ring-offset-neutral-900"
-              >
-                Open pgAdmin 4
-              </button>
-              <button
-                type="button"
-                onClick={loadScripts}
-                disabled={scriptsLoading}
-                className="rounded-lg border border-neutral-700 bg-neutral-950 px-3.5 py-2 text-sm font-semibold text-neutral-100 shadow-sm transition hover:-translate-y-[1px] hover:border-yellow-300 hover:text-yellow-200 focus:outline-none focus:ring-2 focus:ring-yellow-300 focus:ring-offset-2 focus:ring-offset-neutral-900 disabled:cursor-not-allowed disabled:opacity-60"
-              >
-                {scriptsLoading ? "Refreshing…" : "Refresh scripts"}
-              </button>
-            </div>
-          </div>
-
-          {scriptsError ? (
-            <div className="mt-3 rounded border border-red-500/50 bg-red-500/10 p-3 text-sm text-red-100">{scriptsError}</div>
-          ) : null}
-
-          <div className="mt-4 grid gap-3 md:grid-cols-2">
-            {scriptsLoading && !scripts.length ? (
-              <div className="rounded-lg border border-neutral-800 bg-neutral-950/70 p-4 text-sm text-neutral-300">Loading scripts…</div>
-            ) : null}
-
-            {!scriptsLoading && scripts.length === 0 ? (
-              <div className="rounded-lg border border-neutral-800 bg-neutral-950/70 p-4 text-sm text-neutral-300">
-                No SQL scripts detected in backend/docs yet.
-              </div>
-            ) : null}
-
-            {scripts.map((script) => (
-              <div
-                key={script.id}
-                className="flex flex-col gap-3 rounded-lg border border-neutral-800 bg-neutral-950/70 p-4 text-sm text-neutral-100 shadow-inner shadow-black/20"
-              >
-                <div className="flex items-start justify-between gap-3">
-                  <div className="space-y-1">
-                    <div className="text-xs uppercase tracking-[0.16em] text-neutral-500">{script.label}</div>
-                    <div className="text-base font-semibold text-yellow-200 break-words">{script.filename}</div>
-                  </div>
-                  <span className="whitespace-nowrap rounded-full border border-neutral-800 bg-neutral-900 px-3 py-1 text-[11px] font-semibold uppercase tracking-[0.14em] text-neutral-400">
-                    {formatDate(script.dateWritten)}
-                  </span>
-                </div>
-                <p className="text-xs leading-relaxed text-neutral-300">{script.helper}</p>
-                <div className="flex flex-wrap gap-2">
-                  <a
-                    href={api(`/api/admin/database/sql-scripts/${encodeURIComponent(script.id)}`)}
-                    className="inline-flex items-center justify-center rounded-lg border border-neutral-700 bg-neutral-900 px-3 py-2 text-xs font-semibold text-neutral-100 shadow-sm transition hover:-translate-y-[1px] hover:border-yellow-300 hover:text-yellow-200 focus:outline-none focus:ring-2 focus:ring-yellow-300 focus:ring-offset-2 focus:ring-offset-neutral-900"
-                    download
-                  >
-                    Download SQL
-                  </a>
-                  <button
-                    type="button"
-                    onClick={launchPgAdmin}
-                    className="inline-flex items-center justify-center rounded-lg border border-neutral-700 bg-neutral-900 px-3 py-2 text-xs font-semibold text-neutral-100 shadow-sm transition hover:-translate-y-[1px] hover:border-yellow-300 hover:text-yellow-200 focus:outline-none focus:ring-2 focus:ring-yellow-300 focus:ring-offset-2 focus:ring-offset-neutral-900"
-                  >
-                    Open in pgAdmin 4
-                  </button>
-                </div>
-              </div>
-            ))}
-=======
       <section className="grid gap-4 xl:grid-cols-[1.05fr_1.35fr]">
         <div className="space-y-4">
           <div className="rounded-xl border border-neutral-800 bg-neutral-950/70 p-5 shadow-sm backdrop-blur">
@@ -552,29 +446,10 @@
               />
               <p className="mt-1 text-xs text-neutral-500">Saved locally in this browser so you can jot down setup details.</p>
             </div>
->>>>>>> 794a4879
           </div>
         </div>
 
         <div className="rounded-xl border border-neutral-800 bg-neutral-900/70 p-5 shadow-sm backdrop-blur">
-<<<<<<< HEAD
-          <h3 className="text-xl font-semibold text-yellow-200">Workspace notes</h3>
-          <p className="mt-2 text-sm text-neutral-300">
-            Keep admin-only notes here without touching the page configuration system. Edits stay local to your browser.
-          </p>
-          <div className="mt-3">
-            <label className="sr-only" htmlFor="workspace-notes">
-              Workspace notes
-            </label>
-            <textarea
-              id="workspace-notes"
-              className="h-40 w-full rounded-lg border border-neutral-700 bg-neutral-950 px-3 py-2 text-sm text-neutral-100 shadow-inner focus:border-yellow-300 focus:outline-none focus:ring-2 focus:ring-yellow-300"
-              value={notes}
-              onChange={(e) => handleNotesChange(e.target.value)}
-              placeholder="Document database setup steps, owners, or SOPs without publishing them to the site."
-            />
-            <p className="mt-1 text-xs text-neutral-500">Saved locally in this browser so you can jot down setup details.</p>
-=======
             <div className="flex flex-col gap-3 md:flex-row md:items-start md:justify-between">
             <div className="space-y-1">
               <h3 className="text-xl font-semibold text-yellow-200">SQL scripts</h3>
@@ -651,7 +526,6 @@
                 </div>
               ))}
             </div>
->>>>>>> 794a4879
           </div>
       </section>
     </div>
