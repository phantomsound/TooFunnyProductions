--- conflicted
+++ resolved
@@ -83,78 +83,6 @@
         </div>
       </section>
 
-<<<<<<< HEAD
-      <section className="space-y-3">
-        <label className="block text-sm font-semibold">Hero Image</label>
-        <div className="space-y-2">
-          <input
-            className="w-full border border-gray-300 rounded px-3 py-2 text-black"
-            value={local.hero_image_url}
-            onChange={(event) => update("hero_image_url", event.target.value)}
-            disabled={disabled}
-            placeholder="https://…/hero.jpg"
-          />
-          <div className="flex flex-wrap gap-2 text-sm">
-            <button
-              type="button"
-              onClick={() => setShowHeroPicker(true)}
-              disabled={disabled}
-              className={`rounded px-3 py-1 font-semibold ${
-                disabled
-                  ? "bg-gray-300 text-gray-600 cursor-not-allowed"
-                  : "bg-blue-600 text-white hover:bg-blue-700"
-              }`}
-            >
-              Select from library
-            </button>
-            {local.hero_image_url ? (
-              <a
-                href={local.hero_image_url}
-                target="_blank"
-                rel="noreferrer"
-                className="rounded border border-gray-300 px-3 py-1 text-sm hover:bg-gray-50"
-              >
-                Open current
-              </a>
-            ) : null}
-          </div>
-        </div>
-      </section>
-
-      <section className="space-y-3">
-        <label className="block text-sm font-semibold">Featured Video</label>
-        <div className="space-y-2">
-          <input
-            className="w-full border border-gray-300 rounded px-3 py-2 text-black"
-            value={local.featured_video_url}
-            onChange={(event) => update("featured_video_url", event.target.value)}
-            disabled={disabled}
-            placeholder="https://…/video.mp4"
-          />
-          <div className="flex flex-wrap gap-2 text-sm">
-            <button
-              type="button"
-              onClick={() => setShowVideoPicker(true)}
-              disabled={disabled}
-              className={`rounded px-3 py-1 font-semibold ${
-                disabled
-                  ? "bg-gray-300 text-gray-600 cursor-not-allowed"
-                  : "bg-blue-600 text-white hover:bg-blue-700"
-              }`}
-            >
-              Select from library
-            </button>
-            {local.featured_video_url ? (
-              <a
-                href={local.featured_video_url}
-                target="_blank"
-                rel="noreferrer"
-                className="rounded border border-gray-300 px-3 py-1 text-sm hover:bg-gray-50"
-              >
-                Open current
-              </a>
-            ) : null}
-=======
       <section className="grid gap-6 lg:grid-cols-2">
         <div className="space-y-3">
           <label className="block text-sm font-semibold">Featured Video</label>
@@ -227,7 +155,6 @@
                   </a>
                 ) : null}
             </div>
->>>>>>> ed2d4ade
           </div>
         </div>
       </section>
