/* =========================================================================
   FILE: frontend/src/pages/admin/AdminSettingsHome.tsx
   -------------------------------------------------------------------------
   Home page fields wired to SettingsContext with media pickers.
   ========================================================================= */
import React, { useEffect, useMemo, useState } from "react";

import { useSettings } from "../../lib/SettingsContext";
import MediaPickerModal from "../../components/MediaPickerModal";

type HomeSettings = {
  hero_title: string;
  hero_subtext: string;
  hero_image_url: string;
  featured_video_url: string;
<<<<<<< HEAD
=======
  who_title: string;
  who_body: string;
  who_cta_label: string;
  who_cta_url: string;
>>>>>>> fe257bf0
};

const sanitize = (raw: unknown): HomeSettings => {
  const safe = (raw && typeof raw === "object" ? raw : {}) as Record<string, unknown>;
  return {
    hero_title: typeof safe.hero_title === "string" ? safe.hero_title : "",
    hero_subtext: typeof safe.hero_subtext === "string" ? safe.hero_subtext : "",
    hero_image_url: typeof safe.hero_image_url === "string" ? safe.hero_image_url : "",
    featured_video_url:
      typeof safe.featured_video_url === "string" ? safe.featured_video_url : "",
<<<<<<< HEAD
=======
    who_title: typeof safe.who_title === "string" ? safe.who_title : "",
    who_body: typeof safe.who_body === "string" ? safe.who_body : "",
    who_cta_label: typeof safe.who_cta_label === "string" ? safe.who_cta_label : "Meet the Team",
    who_cta_url: typeof safe.who_cta_url === "string" ? safe.who_cta_url : "/about",
>>>>>>> fe257bf0
  };
};

export default function AdminSettingsHome() {
  const { settings, setField, stage, lockedByOther } = useSettings();

  const safe = useMemo(() => sanitize(settings), [settings]);
  const disabled = stage !== "draft" || lockedByOther;

  const [local, setLocal] = useState<HomeSettings>(safe);
  const [showHeroPicker, setShowHeroPicker] = useState(false);
  const [showVideoPicker, setShowVideoPicker] = useState(false);

  useEffect(() => {
    setLocal(safe);
  }, [safe]);

  const update = <K extends keyof HomeSettings>(key: K, value: HomeSettings[K]) => {
    if (disabled) return;
    setLocal((prev) => ({ ...prev, [key]: value }));
    setField(key as string, value);
  };

  return (
    <div className="space-y-6">
      {lockedByOther ? (
        <p className="mb-2 rounded border border-red-400/40 bg-red-500/10 px-3 py-2 text-sm text-red-200">
          Draft is currently locked by another editor. Fields are read-only until the lock is released.
        </p>
      ) : stage !== "draft" ? (
        <p className="mb-2 rounded border border-yellow-500/40 bg-yellow-500/10 px-3 py-2 text-sm text-yellow-200">
          Switch to the Draft view to edit the home page content.
        </p>
      ) : null}

      <section className="space-y-4">
        <div>
          <label className="block text-sm font-semibold mb-1">Hero Title</label>
          <input
            className="w-full border border-gray-300 rounded px-3 py-2 text-black"
            value={local.hero_title}
            onChange={(event) => update("hero_title", event.target.value)}
            disabled={disabled}
            placeholder="Comedy that's Too Funny"
          />
        </div>
<<<<<<< HEAD

        <div>
          <label className="block text-sm font-semibold mb-1">Hero Subtext</label>
          <textarea
            className="w-full border border-gray-300 rounded px-3 py-2 text-black"
            rows={3}
            value={local.hero_subtext}
            onChange={(event) => update("hero_subtext", event.target.value)}
            disabled={disabled}
            placeholder="Original sketch, live shows, and shamelessly fun chaos."
          />
        </div>
      </section>

      <section className="grid gap-6 lg:grid-cols-2">
        <div className="space-y-3">
          <label className="block text-sm font-semibold">Featured Video</label>
          <div className="space-y-2">
            <input
              className="w-full border border-gray-300 rounded px-3 py-2 text-black"
              value={local.featured_video_url}
              onChange={(event) => update("featured_video_url", event.target.value)}
              disabled={disabled}
              placeholder="https://…/video.mp4"
            />
            <div className="flex flex-wrap gap-2 text-sm">
              <button
                type="button"
                onClick={() => setShowVideoPicker(true)}
                disabled={disabled}
                className={`rounded px-3 py-1 font-semibold ${
                  disabled
                    ? "bg-gray-300 text-gray-600 cursor-not-allowed"
                    : "bg-blue-600 text-white hover:bg-blue-700"
                }`}
              >
                Select from library
              </button>
                {local.featured_video_url ? (
                  <a
                    href={local.featured_video_url}
                    target="_blank"
                    rel="noopener noreferrer"
                    className="rounded border border-gray-300 px-3 py-1 text-sm hover:bg-gray-50"
                  >
                    Open current
                  </a>
                ) : null}
            </div>
          </div>
        </div>

        <div className="space-y-3">
          <label className="block text-sm font-semibold">Hero Image</label>
          <div className="space-y-2">
            <input
              className="w-full border border-gray-300 rounded px-3 py-2 text-black"
              value={local.hero_image_url}
              onChange={(event) => update("hero_image_url", event.target.value)}
              disabled={disabled}
              placeholder="https://…/hero.jpg"
            />
            <div className="flex flex-wrap gap-2 text-sm">
              <button
                type="button"
                onClick={() => setShowHeroPicker(true)}
                disabled={disabled}
                className={`rounded px-3 py-1 font-semibold ${
                  disabled
                    ? "bg-gray-300 text-gray-600 cursor-not-allowed"
                    : "bg-blue-600 text-white hover:bg-blue-700"
                }`}
              >
                Select from library
              </button>
                {local.hero_image_url ? (
                  <a
                    href={local.hero_image_url}
                    target="_blank"
                    rel="noopener noreferrer"
                    className="rounded border border-gray-300 px-3 py-1 text-sm hover:bg-gray-50"
                  >
                    Open current
                  </a>
                ) : null}
            </div>
          </div>
        </div>
      </section>

      <MediaPickerModal
        isOpen={showHeroPicker && !disabled}
        onClose={() => setShowHeroPicker(false)}
        onSelect={(item) => update("hero_image_url", item.url)}
        kind="image"
      />

      <MediaPickerModal
        isOpen={showVideoPicker && !disabled}
        onClose={() => setShowVideoPicker(false)}
        onSelect={(item) => update("featured_video_url", item.url)}
        kind="video"
      />
=======

        <div>
          <label className="block text-sm font-semibold mb-1">Hero Subtext</label>
          <textarea
            className="w-full border border-gray-300 rounded px-3 py-2 text-black"
            rows={3}
            value={local.hero_subtext}
            onChange={(event) => update("hero_subtext", event.target.value)}
            disabled={disabled}
            placeholder="Original sketch, live shows, and shamelessly fun chaos."
          />
        </div>
      </section>

      <section className="grid gap-6 lg:grid-cols-2">
        <div className="space-y-3">
          <label className="block text-sm font-semibold">Featured Video</label>
          <div className="space-y-2">
            <input
              className="w-full border border-gray-300 rounded px-3 py-2 text-black"
              value={local.featured_video_url}
              onChange={(event) => update("featured_video_url", event.target.value)}
              disabled={disabled}
              placeholder="https://…/video.mp4"
            />
            <div className="flex flex-wrap gap-2 text-sm">
              <button
                type="button"
                onClick={() => setShowVideoPicker(true)}
                disabled={disabled}
                className={`rounded px-3 py-1 font-semibold ${
                  disabled
                    ? "bg-gray-300 text-gray-600 cursor-not-allowed"
                    : "bg-blue-600 text-white hover:bg-blue-700"
                }`}
              >
                Select from library
              </button>
                {local.featured_video_url ? (
                  <a
                    href={local.featured_video_url}
                    target="_blank"
                    rel="noopener noreferrer"
                    className="rounded border border-gray-300 px-3 py-1 text-sm hover:bg-gray-50"
                  >
                    Open current
                  </a>
                ) : null}
            </div>
          </div>
        </div>

        <div className="space-y-3">
          <label className="block text-sm font-semibold">Hero Image</label>
          <div className="space-y-2">
            <input
              className="w-full border border-gray-300 rounded px-3 py-2 text-black"
              value={local.hero_image_url}
              onChange={(event) => update("hero_image_url", event.target.value)}
              disabled={disabled}
              placeholder="https://…/hero.jpg"
            />
            <div className="flex flex-wrap gap-2 text-sm">
              <button
                type="button"
                onClick={() => setShowHeroPicker(true)}
                disabled={disabled}
                className={`rounded px-3 py-1 font-semibold ${
                  disabled
                    ? "bg-gray-300 text-gray-600 cursor-not-allowed"
                    : "bg-blue-600 text-white hover:bg-blue-700"
                }`}
              >
                Select from library
              </button>
                {local.hero_image_url ? (
                  <a
                    href={local.hero_image_url}
                    target="_blank"
                    rel="noopener noreferrer"
                    className="rounded border border-gray-300 px-3 py-1 text-sm hover:bg-gray-50"
                  >
                    Open current
                  </a>
                ) : null}
            </div>
          </div>
        </div>
      </section>

      <MediaPickerModal
        isOpen={showHeroPicker && !disabled}
        onClose={() => setShowHeroPicker(false)}
        onSelect={(item) => update("hero_image_url", item.url)}
        kind="image"
      />

      <MediaPickerModal
        isOpen={showVideoPicker && !disabled}
        onClose={() => setShowVideoPicker(false)}
        onSelect={(item) => update("featured_video_url", item.url)}
        kind="video"
      />

      <section className="grid gap-4 md:grid-cols-2">
        <div className="space-y-2">
          <label className="block text-sm font-semibold">Who We Are — Title</label>
          <input
            className="w-full border border-gray-300 rounded px-3 py-2 text-black"
            value={local.who_title}
            onChange={(event) => update("who_title", event.target.value)}
            disabled={disabled}
            placeholder="Who We Are"
          />
          <label className="block text-sm font-semibold">Call to Action Label</label>
          <input
            className="w-full border border-gray-300 rounded px-3 py-2 text-black"
            value={local.who_cta_label}
            onChange={(event) => update("who_cta_label", event.target.value)}
            disabled={disabled}
            placeholder="Meet the Team"
          />
          <label className="block text-sm font-semibold">Call to Action Link</label>
          <input
            className="w-full border border-gray-300 rounded px-3 py-2 text-black"
            value={local.who_cta_url}
            onChange={(event) => update("who_cta_url", event.target.value)}
            disabled={disabled}
            placeholder="/about"
          />
        </div>
        <div>
          <label className="block text-sm font-semibold">Who We Are — Body</label>
          <textarea
            className="w-full border border-gray-300 rounded px-3 py-2 text-black min-h-[150px]"
            value={local.who_body}
            onChange={(event) => update("who_body", event.target.value)}
            disabled={disabled}
            placeholder="Too Funny Productions is a collective of comedians, directors, editors, and techs bringing high-energy sketch and improv."
          />
          <p className="mt-1 text-xs text-gray-500">
            This section appears beneath the hero on the public home page alongside the featured image.
          </p>
        </div>
      </section>
>>>>>>> fe257bf0
    </div>
  );
}<|MERGE_RESOLUTION|>--- conflicted
+++ resolved
@@ -13,13 +13,10 @@
   hero_subtext: string;
   hero_image_url: string;
   featured_video_url: string;
-<<<<<<< HEAD
-=======
   who_title: string;
   who_body: string;
   who_cta_label: string;
   who_cta_url: string;
->>>>>>> fe257bf0
 };
 
 const sanitize = (raw: unknown): HomeSettings => {
@@ -30,13 +27,10 @@
     hero_image_url: typeof safe.hero_image_url === "string" ? safe.hero_image_url : "",
     featured_video_url:
       typeof safe.featured_video_url === "string" ? safe.featured_video_url : "",
-<<<<<<< HEAD
-=======
     who_title: typeof safe.who_title === "string" ? safe.who_title : "",
     who_body: typeof safe.who_body === "string" ? safe.who_body : "",
     who_cta_label: typeof safe.who_cta_label === "string" ? safe.who_cta_label : "Meet the Team",
     who_cta_url: typeof safe.who_cta_url === "string" ? safe.who_cta_url : "/about",
->>>>>>> fe257bf0
   };
 };
 
@@ -83,7 +77,6 @@
             placeholder="Comedy that's Too Funny"
           />
         </div>
-<<<<<<< HEAD
 
         <div>
           <label className="block text-sm font-semibold mb-1">Hero Subtext</label>
@@ -187,110 +180,6 @@
         onSelect={(item) => update("featured_video_url", item.url)}
         kind="video"
       />
-=======
-
-        <div>
-          <label className="block text-sm font-semibold mb-1">Hero Subtext</label>
-          <textarea
-            className="w-full border border-gray-300 rounded px-3 py-2 text-black"
-            rows={3}
-            value={local.hero_subtext}
-            onChange={(event) => update("hero_subtext", event.target.value)}
-            disabled={disabled}
-            placeholder="Original sketch, live shows, and shamelessly fun chaos."
-          />
-        </div>
-      </section>
-
-      <section className="grid gap-6 lg:grid-cols-2">
-        <div className="space-y-3">
-          <label className="block text-sm font-semibold">Featured Video</label>
-          <div className="space-y-2">
-            <input
-              className="w-full border border-gray-300 rounded px-3 py-2 text-black"
-              value={local.featured_video_url}
-              onChange={(event) => update("featured_video_url", event.target.value)}
-              disabled={disabled}
-              placeholder="https://…/video.mp4"
-            />
-            <div className="flex flex-wrap gap-2 text-sm">
-              <button
-                type="button"
-                onClick={() => setShowVideoPicker(true)}
-                disabled={disabled}
-                className={`rounded px-3 py-1 font-semibold ${
-                  disabled
-                    ? "bg-gray-300 text-gray-600 cursor-not-allowed"
-                    : "bg-blue-600 text-white hover:bg-blue-700"
-                }`}
-              >
-                Select from library
-              </button>
-                {local.featured_video_url ? (
-                  <a
-                    href={local.featured_video_url}
-                    target="_blank"
-                    rel="noopener noreferrer"
-                    className="rounded border border-gray-300 px-3 py-1 text-sm hover:bg-gray-50"
-                  >
-                    Open current
-                  </a>
-                ) : null}
-            </div>
-          </div>
-        </div>
-
-        <div className="space-y-3">
-          <label className="block text-sm font-semibold">Hero Image</label>
-          <div className="space-y-2">
-            <input
-              className="w-full border border-gray-300 rounded px-3 py-2 text-black"
-              value={local.hero_image_url}
-              onChange={(event) => update("hero_image_url", event.target.value)}
-              disabled={disabled}
-              placeholder="https://…/hero.jpg"
-            />
-            <div className="flex flex-wrap gap-2 text-sm">
-              <button
-                type="button"
-                onClick={() => setShowHeroPicker(true)}
-                disabled={disabled}
-                className={`rounded px-3 py-1 font-semibold ${
-                  disabled
-                    ? "bg-gray-300 text-gray-600 cursor-not-allowed"
-                    : "bg-blue-600 text-white hover:bg-blue-700"
-                }`}
-              >
-                Select from library
-              </button>
-                {local.hero_image_url ? (
-                  <a
-                    href={local.hero_image_url}
-                    target="_blank"
-                    rel="noopener noreferrer"
-                    className="rounded border border-gray-300 px-3 py-1 text-sm hover:bg-gray-50"
-                  >
-                    Open current
-                  </a>
-                ) : null}
-            </div>
-          </div>
-        </div>
-      </section>
-
-      <MediaPickerModal
-        isOpen={showHeroPicker && !disabled}
-        onClose={() => setShowHeroPicker(false)}
-        onSelect={(item) => update("hero_image_url", item.url)}
-        kind="image"
-      />
-
-      <MediaPickerModal
-        isOpen={showVideoPicker && !disabled}
-        onClose={() => setShowVideoPicker(false)}
-        onSelect={(item) => update("featured_video_url", item.url)}
-        kind="video"
-      />
 
       <section className="grid gap-4 md:grid-cols-2">
         <div className="space-y-2">
@@ -333,7 +222,6 @@
           </p>
         </div>
       </section>
->>>>>>> fe257bf0
     </div>
   );
 }