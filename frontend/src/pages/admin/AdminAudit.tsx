import React from "react";
import { api } from "../../lib/api";

<<<<<<< HEAD
const SORT_LABEL = {
=======
type Row = {
  id: string;
  occurred_at: string;
  actor_email: string;
  action: string;
  meta?: Record<string, unknown> | string | null;
};

type AuditResponse = {
  items: Row[];
  actors: string[];
  actions: string[];
};

const SORT_LABEL: Record<"newest" | "oldest", string> = {
>>>>>>> 48686776
  newest: "Newest",
  oldest: "Oldest",
};

export default function AdminAudit() {
<<<<<<< HEAD
  const [rows, setRows] = React.useState([]);
  const [actors, setActors] = React.useState([]);
  const [actions, setActions] = React.useState([]);
  const [loading, setLoading] = React.useState(true);
  const [error, setError] = React.useState(null);
=======
  const [rows, setRows] = React.useState<Row[]>([]);
  const [actors, setActors] = React.useState<string[]>([]);
  const [actions, setActions] = React.useState<string[]>([]);
  const [loading, setLoading] = React.useState(true);
  const [error, setError] = React.useState<string | null>(null);
>>>>>>> 48686776

  const [search, setSearch] = React.useState("");
  const [selectedActor, setSelectedActor] = React.useState("all");
  const [selectedAction, setSelectedAction] = React.useState("all");
  const [limit, setLimit] = React.useState("100");
<<<<<<< HEAD
  const [sort, setSort] = React.useState("newest");
=======
  const [sort, setSort] = React.useState<"newest" | "oldest">("newest");
>>>>>>> 48686776

  const load = React.useCallback(async () => {
    setLoading(true);
    setError(null);
    try {
      const params = new URLSearchParams();
      params.set("limit", limit);
      if (selectedActor !== "all") params.set("actor", selectedActor);
      if (selectedAction !== "all") params.set("action", selectedAction);
      if (search.trim()) params.set("q", search.trim());
      if (sort === "oldest") params.set("direction", "asc");

      const response = await fetch(api(`/api/admin/audit?${params.toString()}`), {
        credentials: "include",
      });

      if (!response.ok) throw new Error(`Request failed: ${response.status}`);

<<<<<<< HEAD
      const payload = await response.json();
      setRows(payload.items || []);
      setActors(payload.actors || []);
      setActions(payload.actions || []);
    } catch (err) {
=======
      const payload: AuditResponse = await response.json();
      setRows(payload.items || []);
      setActors(payload.actors || []);
      setActions(payload.actions || []);
    } catch (err: any) {
>>>>>>> 48686776
      setError(err?.message || "Failed to load audit log");
      setRows([]);
    } finally {
      setLoading(false);
    }
  }, [limit, selectedActor, selectedAction, search, sort]);

  React.useEffect(() => {
    const handle = setTimeout(() => {
      load();
    }, 250);
    return () => clearTimeout(handle);
  }, [load]);

  const clearFilters = () => {
    setSearch("");
    setSelectedActor("all");
    setSelectedAction("all");
    setLimit("100");
    setSort("newest");
  };

  return (
    <div className="text-gray-900">
      <div className="mb-4 flex flex-col gap-3 md:flex-row md:items-end md:justify-between">
        <div>
          <h2 className="text-2xl font-bold">Audit Log</h2>
          <p className="text-sm text-gray-500">Track every admin action, upload, and publish event.</p>
        </div>
        <div className="flex flex-wrap gap-2">
          <button
            onClick={load}
            className="rounded border px-3 py-2 text-sm hover:bg-gray-100"
            disabled={loading}
          >
            {loading ? "Refreshing…" : "Refresh"}
          </button>
          <button
            onClick={clearFilters}
            className="rounded border px-3 py-2 text-sm hover:bg-gray-100"
            disabled={
              search === "" && selectedActor === "all" && selectedAction === "all" && limit === "100" && sort === "newest"
            }
          >
            Reset
          </button>
        </div>
      </div>

      <div className="mb-4 grid gap-3 rounded border bg-white p-4 text-sm md:grid-cols-2 xl:grid-cols-4">
        <label className="flex flex-col gap-1">
          <span className="text-xs font-semibold uppercase text-gray-500">Search</span>
          <input
            value={search}
            onChange={(e) => setSearch(e.target.value)}
            placeholder="actor, action, etc."
            className="rounded border px-3 py-2 text-black"
          />
        </label>
        <label className="flex flex-col gap-1">
          <span className="text-xs font-semibold uppercase text-gray-500">Actor</span>
          <select
            className="rounded border px-3 py-2 text-black"
            value={selectedActor}
            onChange={(e) => setSelectedActor(e.target.value)}
          >
            <option value="all">All actors</option>
            {actors.map((actor) => (
              <option key={actor} value={actor}>
                {actor}
              </option>
            ))}
          </select>
        </label>
        <label className="flex flex-col gap-1">
          <span className="text-xs font-semibold uppercase text-gray-500">Action</span>
          <select
            className="rounded border px-3 py-2 text-black"
            value={selectedAction}
            onChange={(e) => setSelectedAction(e.target.value)}
          >
            <option value="all">All actions</option>
            {actions.map((action) => (
              <option key={action} value={action}>
                {action}
              </option>
            ))}
          </select>
        </label>
        <div className="grid gap-2 md:grid-cols-2 xl:grid-cols-1">
          <label className="flex flex-col gap-1">
            <span className="text-xs font-semibold uppercase text-gray-500">Limit</span>
            <select
              className="rounded border px-3 py-2 text-black"
              value={limit}
              onChange={(e) => setLimit(e.target.value)}
            >
              {["25", "50", "100", "200", "500"].map((opt) => (
                <option key={opt} value={opt}>
                  Show {opt}
                </option>
              ))}
            </select>
          </label>
          <label className="flex flex-col gap-1">
            <span className="text-xs font-semibold uppercase text-gray-500">Order</span>
<<<<<<< HEAD
              <select
                className="rounded border px-3 py-2 text-black"
                value={sort}
                onChange={(e) => setSort(e.target.value)}
              >
=======
            <select
              className="rounded border px-3 py-2 text-black"
              value={sort}
              onChange={(e) => setSort(e.target.value as "newest" | "oldest")}
            >
>>>>>>> 48686776
              {Object.entries(SORT_LABEL).map(([key, label]) => (
                <option key={key} value={key}>
                  {label}
                </option>
              ))}
            </select>
          </label>
        </div>
      </div>

      {error && <div className="mb-4 rounded border border-red-200 bg-red-50 p-3 text-sm text-red-700">{error}</div>}

      {loading ? (
        <div className="text-gray-500">Loading…</div>
      ) : rows.length === 0 ? (
        <div className="text-gray-500">No audit activity yet.</div>
      ) : (
        <div className="overflow-x-auto rounded border bg-white">
          <table className="w-full text-sm">
            <thead className="bg-gray-100 text-left">
              <tr>
                <th className="px-3 py-2">Time</th>
                <th className="px-3 py-2">Actor</th>
                <th className="px-3 py-2">Action</th>
                <th className="px-3 py-2">Details</th>
              </tr>
            </thead>
            <tbody>
              {rows.map((r) => (
                <tr key={r.id} className="border-t align-top">
                  <td className="whitespace-nowrap px-3 py-2 text-xs text-gray-600">
                    {new Date(r.occurred_at).toLocaleString()}
                  </td>
                  <td className="px-3 py-2">{r.actor_email || "—"}</td>
                  <td className="px-3 py-2">
                    <span className="rounded-full bg-gray-200 px-2 py-1 text-xs font-semibold uppercase tracking-wide">
                      {r.action}
                    </span>
                  </td>
                  <td className="px-3 py-2">
                    {r.meta ? (
                      <pre className="whitespace-pre-wrap break-words text-xs text-gray-600">
                        {typeof r.meta === "string" ? r.meta : JSON.stringify(r.meta, null, 2)}
                      </pre>
                    ) : (
                      <span className="text-xs text-gray-400">—</span>
                    )}
                  </td>
                </tr>
              ))}
            </tbody>
          </table>
        </div>
      )}
    </div>
  );
}<|MERGE_RESOLUTION|>--- conflicted
+++ resolved
@@ -1,9 +1,6 @@
 import React from "react";
 import { api } from "../../lib/api";
 
-<<<<<<< HEAD
-const SORT_LABEL = {
-=======
 type Row = {
   id: string;
   occurred_at: string;
@@ -19,35 +16,22 @@
 };
 
 const SORT_LABEL: Record<"newest" | "oldest", string> = {
->>>>>>> 48686776
   newest: "Newest",
   oldest: "Oldest",
 };
 
 export default function AdminAudit() {
-<<<<<<< HEAD
-  const [rows, setRows] = React.useState([]);
-  const [actors, setActors] = React.useState([]);
-  const [actions, setActions] = React.useState([]);
-  const [loading, setLoading] = React.useState(true);
-  const [error, setError] = React.useState(null);
-=======
   const [rows, setRows] = React.useState<Row[]>([]);
   const [actors, setActors] = React.useState<string[]>([]);
   const [actions, setActions] = React.useState<string[]>([]);
   const [loading, setLoading] = React.useState(true);
   const [error, setError] = React.useState<string | null>(null);
->>>>>>> 48686776
 
   const [search, setSearch] = React.useState("");
   const [selectedActor, setSelectedActor] = React.useState("all");
   const [selectedAction, setSelectedAction] = React.useState("all");
   const [limit, setLimit] = React.useState("100");
-<<<<<<< HEAD
-  const [sort, setSort] = React.useState("newest");
-=======
   const [sort, setSort] = React.useState<"newest" | "oldest">("newest");
->>>>>>> 48686776
 
   const load = React.useCallback(async () => {
     setLoading(true);
@@ -66,19 +50,11 @@
 
       if (!response.ok) throw new Error(`Request failed: ${response.status}`);
 
-<<<<<<< HEAD
-      const payload = await response.json();
-      setRows(payload.items || []);
-      setActors(payload.actors || []);
-      setActions(payload.actions || []);
-    } catch (err) {
-=======
       const payload: AuditResponse = await response.json();
       setRows(payload.items || []);
       setActors(payload.actors || []);
       setActions(payload.actions || []);
     } catch (err: any) {
->>>>>>> 48686776
       setError(err?.message || "Failed to load audit log");
       setRows([]);
     } finally {
@@ -185,19 +161,11 @@
           </label>
           <label className="flex flex-col gap-1">
             <span className="text-xs font-semibold uppercase text-gray-500">Order</span>
-<<<<<<< HEAD
-              <select
-                className="rounded border px-3 py-2 text-black"
-                value={sort}
-                onChange={(e) => setSort(e.target.value)}
-              >
-=======
             <select
               className="rounded border px-3 py-2 text-black"
               value={sort}
               onChange={(e) => setSort(e.target.value as "newest" | "oldest")}
             >
->>>>>>> 48686776
               {Object.entries(SORT_LABEL).map(([key, label]) => (
                 <option key={key} value={key}>
                   {label}
