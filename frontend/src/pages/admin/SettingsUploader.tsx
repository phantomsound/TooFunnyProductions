<<<<<<< HEAD
import React, { useEffect, useState } from "react";
import { api } from "../../lib/api";
=======
import React, { useEffect, useMemo, useState } from "react";
import { api } from "../../lib/api";
import MediaPickerModal, {
  type MediaPickerItem,
} from "../../components/MediaPickerModal";
>>>>>>> fe257bf0

type SettingsUploaderProps = {
  label: string;
  value: string;
  onChange: (url: string) => void;
  accept?: string;
  buttonLabel?: string;
  disabled?: boolean;
<<<<<<< HEAD
=======
  pickerKind?: "image" | "video" | "any";
  allowLibrary?: boolean;
>>>>>>> fe257bf0
};

type UploadError = string | null;

export default function SettingsUploader({
  label,
  value,
  onChange,
  accept = "*",
  buttonLabel = "Upload",
  disabled = false,
<<<<<<< HEAD
=======
  pickerKind,
  allowLibrary = true,
>>>>>>> fe257bf0
}: SettingsUploaderProps): JSX.Element {
  const [file, setFile] = useState<File | null>(null);
  const [uploading, setUploading] = useState(false);
  const [error, setError] = useState<UploadError>(null);
  const [previewUrl, setPreviewUrl] = useState<string>(value || "");
<<<<<<< HEAD

  useEffect(() => {
    if (!file) {
      setPreviewUrl(value || "");
      return;
    }

    const objectUrl = URL.createObjectURL(file);
    setPreviewUrl(objectUrl);

    return () => {
      URL.revokeObjectURL(objectUrl);
    };
  }, [file, value]);

  const resetSelection = (nextPreview: string | undefined) => {
    setFile(null);
    setPreviewUrl(nextPreview ?? "");
  };

  const handleFileChange = (event: React.ChangeEvent<HTMLInputElement>) => {
    if (disabled) return;
    setError(null);
    const next = event.target.files?.[0] ?? null;
    if (!next) {
      resetSelection(value || "");
      return;
    }
    setFile(next);
  };

=======
  const [showLibrary, setShowLibrary] = useState(false);

  const derivedPickerKind = useMemo(() => {
    if (pickerKind) return pickerKind;
    const normalized = accept.toLowerCase();
    if (normalized.includes("video")) return "video";
    if (normalized.includes("image")) return "image";
    return "any";
  }, [accept, pickerKind]);

  useEffect(() => {
    if (!file) {
      setPreviewUrl(value || "");
      return;
    }

    const objectUrl = URL.createObjectURL(file);
    setPreviewUrl(objectUrl);

    return () => {
      URL.revokeObjectURL(objectUrl);
    };
  }, [file, value]);

  const resetSelection = (nextPreview: string | undefined) => {
    setFile(null);
    setPreviewUrl(nextPreview ?? "");
  };

  const handleFileChange = (event: React.ChangeEvent<HTMLInputElement>) => {
    if (disabled) return;
    setError(null);
    const next = event.target.files?.[0] ?? null;
    if (!next) {
      resetSelection(value || "");
      return;
    }
    setFile(next);
  };

>>>>>>> fe257bf0
  const handleUpload = async () => {
    if (disabled) return;
    if (!file) {
      setError("Select a file before uploading.");
      return;
    }

    try {
      setUploading(true);
      setError(null);
      const formData = new FormData();
      formData.append("file", file);

      const response = await fetch(api("/api/storage/upload"), {
        method: "POST",
        body: formData,
        credentials: "include",
      });

      const out = (await response.json().catch(() => ({}))) as { url?: string; error?: string };
      if (!response.ok) {
        throw new Error(out?.error || "Upload failed");
      }

      if (typeof out.url === "string") {
        onChange(out.url);
        resetSelection(out.url);
      } else {
        throw new Error("Upload response missing url");
      }
    } catch (err: unknown) {
      console.error("Upload error", err);
      const message = err instanceof Error ? err.message : "Upload failed";
      setError(message || "Upload failed");
    } finally {
      setUploading(false);
    }
  };

  const handleClear = () => {
    if (disabled) return;
    resetSelection("");
    onChange("");
  };

<<<<<<< HEAD
=======
  const handleLibrarySelect = (item: MediaPickerItem) => {
    if (disabled) return;
    const url = item.url;
    onChange(url);
    resetSelection(url);
  };

>>>>>>> fe257bf0
  const isImage = file
    ? file.type.startsWith("image/")
    : !!previewUrl && /\.(png|jpe?g|gif|webp|svg)$/i.test(previewUrl);

  return (
    <div className="border border-gray-300 rounded-lg p-4 bg-white space-y-3">
      <div className="flex items-center justify-between">
        <p className="font-semibold">{label}</p>
        {value && (
          <button
            type="button"
            onClick={handleClear}
            disabled={disabled}
            className={`text-xs font-semibold ${
              disabled ? "text-red-300 cursor-not-allowed" : "text-red-600 hover:text-red-700"
            }`}
          >
            Clear
          </button>
        )}
      </div>

<<<<<<< HEAD
      <input
        type="file"
        accept={accept}
        onChange={handleFileChange}
        className="block w-full text-sm"
        disabled={disabled}
      />

=======
      <div className="space-y-2">
        <input
          type="file"
          accept={accept}
          onChange={handleFileChange}
          className="block w-full text-sm"
          disabled={disabled}
        />

        {allowLibrary ? (
          <button
            type="button"
            onClick={() => setShowLibrary(true)}
            disabled={disabled}
            className={`w-full rounded border px-3 py-2 text-sm font-semibold transition ${
              disabled
                ? "cursor-not-allowed border-gray-200 text-gray-400"
                : "border-gray-300 hover:bg-gray-50"
            }`}
          >
            Browse media library
          </button>
        ) : null}
      </div>

>>>>>>> fe257bf0
      {previewUrl ? (
        <div className="border border-gray-200 rounded-md p-3 bg-gray-50">
          {isImage ? (
            <img src={previewUrl} alt="Preview" className="max-h-40 mx-auto object-contain" />
          ) : (
            <p className="text-xs text-gray-600 break-all">{previewUrl}</p>
          )}
        </div>
      ) : null}

      {error ? <p className="text-xs text-red-600">{error}</p> : null}

<<<<<<< HEAD
      <div className="flex gap-3">
=======
      <div className="flex flex-wrap gap-3">
>>>>>>> fe257bf0
        <button
          type="button"
          onClick={handleUpload}
          disabled={uploading || disabled}
          className={`px-4 py-2 font-semibold rounded ${
            uploading || disabled
              ? "bg-blue-300 text-white/80 cursor-not-allowed"
              : "bg-blue-600 text-white hover:bg-blue-700"
          }`}
        >
<<<<<<< HEAD
          {uploading ? "Uploading…" : buttonLabel}
=======
          {uploading ? "Uploading…" : `${buttonLabel} from computer`}
>>>>>>> fe257bf0
        </button>
        {value && !file ? (
          <a
            href={value}
            target="_blank"
            rel="noreferrer"
            className="px-4 py-2 border border-gray-300 rounded text-sm font-semibold hover:bg-gray-50"
          >
            View current
          </a>
        ) : null}
      </div>
<<<<<<< HEAD
=======
      <MediaPickerModal
        isOpen={showLibrary && !disabled}
        onClose={() => setShowLibrary(false)}
        onSelect={handleLibrarySelect}
        kind={derivedPickerKind}
      />
>>>>>>> fe257bf0
    </div>
  );
}<|MERGE_RESOLUTION|>--- conflicted
+++ resolved
@@ -1,13 +1,8 @@
-<<<<<<< HEAD
-import React, { useEffect, useState } from "react";
-import { api } from "../../lib/api";
-=======
 import React, { useEffect, useMemo, useState } from "react";
 import { api } from "../../lib/api";
 import MediaPickerModal, {
   type MediaPickerItem,
 } from "../../components/MediaPickerModal";
->>>>>>> fe257bf0
 
 type SettingsUploaderProps = {
   label: string;
@@ -16,11 +11,8 @@
   accept?: string;
   buttonLabel?: string;
   disabled?: boolean;
-<<<<<<< HEAD
-=======
   pickerKind?: "image" | "video" | "any";
   allowLibrary?: boolean;
->>>>>>> fe257bf0
 };
 
 type UploadError = string | null;
@@ -32,49 +24,13 @@
   accept = "*",
   buttonLabel = "Upload",
   disabled = false,
-<<<<<<< HEAD
-=======
   pickerKind,
   allowLibrary = true,
->>>>>>> fe257bf0
 }: SettingsUploaderProps): JSX.Element {
   const [file, setFile] = useState<File | null>(null);
   const [uploading, setUploading] = useState(false);
   const [error, setError] = useState<UploadError>(null);
   const [previewUrl, setPreviewUrl] = useState<string>(value || "");
-<<<<<<< HEAD
-
-  useEffect(() => {
-    if (!file) {
-      setPreviewUrl(value || "");
-      return;
-    }
-
-    const objectUrl = URL.createObjectURL(file);
-    setPreviewUrl(objectUrl);
-
-    return () => {
-      URL.revokeObjectURL(objectUrl);
-    };
-  }, [file, value]);
-
-  const resetSelection = (nextPreview: string | undefined) => {
-    setFile(null);
-    setPreviewUrl(nextPreview ?? "");
-  };
-
-  const handleFileChange = (event: React.ChangeEvent<HTMLInputElement>) => {
-    if (disabled) return;
-    setError(null);
-    const next = event.target.files?.[0] ?? null;
-    if (!next) {
-      resetSelection(value || "");
-      return;
-    }
-    setFile(next);
-  };
-
-=======
   const [showLibrary, setShowLibrary] = useState(false);
 
   const derivedPickerKind = useMemo(() => {
@@ -115,7 +71,6 @@
     setFile(next);
   };
 
->>>>>>> fe257bf0
   const handleUpload = async () => {
     if (disabled) return;
     if (!file) {
@@ -161,8 +116,6 @@
     onChange("");
   };
 
-<<<<<<< HEAD
-=======
   const handleLibrarySelect = (item: MediaPickerItem) => {
     if (disabled) return;
     const url = item.url;
@@ -170,7 +123,6 @@
     resetSelection(url);
   };
 
->>>>>>> fe257bf0
   const isImage = file
     ? file.type.startsWith("image/")
     : !!previewUrl && /\.(png|jpe?g|gif|webp|svg)$/i.test(previewUrl);
@@ -193,16 +145,6 @@
         )}
       </div>
 
-<<<<<<< HEAD
-      <input
-        type="file"
-        accept={accept}
-        onChange={handleFileChange}
-        className="block w-full text-sm"
-        disabled={disabled}
-      />
-
-=======
       <div className="space-y-2">
         <input
           type="file"
@@ -228,7 +170,6 @@
         ) : null}
       </div>
 
->>>>>>> fe257bf0
       {previewUrl ? (
         <div className="border border-gray-200 rounded-md p-3 bg-gray-50">
           {isImage ? (
@@ -241,11 +182,7 @@
 
       {error ? <p className="text-xs text-red-600">{error}</p> : null}
 
-<<<<<<< HEAD
-      <div className="flex gap-3">
-=======
       <div className="flex flex-wrap gap-3">
->>>>>>> fe257bf0
         <button
           type="button"
           onClick={handleUpload}
@@ -256,11 +193,7 @@
               : "bg-blue-600 text-white hover:bg-blue-700"
           }`}
         >
-<<<<<<< HEAD
-          {uploading ? "Uploading…" : buttonLabel}
-=======
           {uploading ? "Uploading…" : `${buttonLabel} from computer`}
->>>>>>> fe257bf0
         </button>
         {value && !file ? (
           <a
@@ -273,15 +206,12 @@
           </a>
         ) : null}
       </div>
-<<<<<<< HEAD
-=======
       <MediaPickerModal
         isOpen={showLibrary && !disabled}
         onClose={() => setShowLibrary(false)}
         onSelect={handleLibrarySelect}
         kind={derivedPickerKind}
       />
->>>>>>> fe257bf0
     </div>
   );
 }