import React, { useEffect, useState } from "react";
import { api } from "../../lib/api";

type SettingsUploaderProps = {
  label: string;
  value: string;
  onChange: (url: string) => void;
  accept?: string;
  buttonLabel?: string;
<<<<<<< HEAD
}

const SettingsUploader: React.FC<Props> = ({
=======
  disabled?: boolean;
};

type UploadError = string | null;

export default function SettingsUploader({
>>>>>>> 23de2551
  label,
  value,
  onChange,
  accept = "*",
  buttonLabel = "Upload",
<<<<<<< HEAD
}) => {
  const [file, setFile] = useState<File | null>(null);
  const [uploading, setUploading] = useState(false);
  const [error, setError] = useState<string | null>(null);
  const [previewUrl, setPreviewUrl] = useState<string>(value || "");

  useEffect(() => {
    if (!file) {
      setPreviewUrl(value || "");
      return;
    }

    const objectUrl = URL.createObjectURL(file);
    setPreviewUrl(objectUrl);

    return () => {
      URL.revokeObjectURL(objectUrl);
    };
  }, [file, value]);

  const resetSelection = (nextPreview?: string) => {
    setFile(null);
    setPreviewUrl(nextPreview ?? "");
  };

  const handleFileChange = (event: React.ChangeEvent<HTMLInputElement>) => {
    setError(null);
    const next = event.target.files?.[0] || null;
    if (!next) {
      resetSelection(value || "");
      return;
    }
    setFile(next);
  };

  const handleUpload = async () => {
=======
  disabled = false,
}: SettingsUploaderProps): JSX.Element {
  const [file, setFile] = useState<File | null>(null);
  const [uploading, setUploading] = useState(false);
  const [error, setError] = useState<UploadError>(null);
  const [previewUrl, setPreviewUrl] = useState<string>(value || "");

  useEffect(() => {
    if (!file) {
      setPreviewUrl(value || "");
      return;
    }

    const objectUrl = URL.createObjectURL(file);
    setPreviewUrl(objectUrl);

    return () => {
      URL.revokeObjectURL(objectUrl);
    };
  }, [file, value]);

  const resetSelection = (nextPreview: string | undefined) => {
    setFile(null);
    setPreviewUrl(nextPreview ?? "");
  };

  const handleFileChange = (event: React.ChangeEvent<HTMLInputElement>) => {
    if (disabled) return;
    setError(null);
    const next = event.target.files?.[0] ?? null;
    if (!next) {
      resetSelection(value || "");
      return;
    }
    setFile(next);
  };

  const handleUpload = async () => {
    if (disabled) return;
>>>>>>> 23de2551
    if (!file) {
      setError("Select a file before uploading.");
      return;
    }

    try {
      setUploading(true);
      setError(null);
      const formData = new FormData();
      formData.append("file", file);

      const response = await fetch(api("/api/storage/upload"), {
        method: "POST",
        body: formData,
        credentials: "include",
      });

<<<<<<< HEAD
      const out = await response.json().catch(() => ({}));
=======
      const out = (await response.json().catch(() => ({}))) as { url?: string; error?: string };
>>>>>>> 23de2551
      if (!response.ok) {
        throw new Error(out?.error || "Upload failed");
      }

      if (typeof out.url === "string") {
        onChange(out.url);
        resetSelection(out.url);
      } else {
        throw new Error("Upload response missing url");
      }
<<<<<<< HEAD
    } catch (err: any) {
      console.error("Upload error", err);
      setError(err?.message || "Upload failed");
=======
    } catch (err: unknown) {
      console.error("Upload error", err);
      const message = err instanceof Error ? err.message : "Upload failed";
      setError(message || "Upload failed");
>>>>>>> 23de2551
    } finally {
      setUploading(false);
    }
  };

  const handleClear = () => {
<<<<<<< HEAD
=======
    if (disabled) return;
>>>>>>> 23de2551
    resetSelection("");
    onChange("");
  };

<<<<<<< HEAD
  const isImage = file ? file.type.startsWith("image/") : !!previewUrl && /\.(png|jpe?g|gif|webp|svg)$/i.test(previewUrl);
=======
  const isImage = file
    ? file.type.startsWith("image/")
    : !!previewUrl && /\.(png|jpe?g|gif|webp|svg)$/i.test(previewUrl);
>>>>>>> 23de2551

  return (
    <div className="border border-gray-300 rounded-lg p-4 bg-white space-y-3">
      <div className="flex items-center justify-between">
        <p className="font-semibold">{label}</p>
        {value && (
          <button
            type="button"
            onClick={handleClear}
<<<<<<< HEAD
            className="text-xs text-red-600 hover:text-red-700 font-semibold"
=======
            disabled={disabled}
            className={`text-xs font-semibold ${
              disabled ? "text-red-300 cursor-not-allowed" : "text-red-600 hover:text-red-700"
            }`}
>>>>>>> 23de2551
          >
            Clear
          </button>
        )}
      </div>

<<<<<<< HEAD
      <input type="file" accept={accept} onChange={handleFileChange} className="block w-full text-sm" />
=======
      <input
        type="file"
        accept={accept}
        onChange={handleFileChange}
        className="block w-full text-sm"
        disabled={disabled}
      />
>>>>>>> 23de2551

      {previewUrl ? (
        <div className="border border-gray-200 rounded-md p-3 bg-gray-50">
          {isImage ? (
            <img src={previewUrl} alt="Preview" className="max-h-40 mx-auto object-contain" />
          ) : (
            <p className="text-xs text-gray-600 break-all">{previewUrl}</p>
          )}
        </div>
      ) : null}

      {error ? <p className="text-xs text-red-600">{error}</p> : null}

      <div className="flex gap-3">
        <button
          type="button"
          onClick={handleUpload}
<<<<<<< HEAD
          disabled={uploading}
          className="px-4 py-2 bg-blue-600 text-white font-semibold rounded hover:bg-blue-700 disabled:opacity-60"
=======
          disabled={uploading || disabled}
          className={`px-4 py-2 font-semibold rounded ${
            uploading || disabled
              ? "bg-blue-300 text-white/80 cursor-not-allowed"
              : "bg-blue-600 text-white hover:bg-blue-700"
          }`}
>>>>>>> 23de2551
        >
          {uploading ? "Uploading…" : buttonLabel}
        </button>
        {value && !file ? (
          <a
            href={value}
            target="_blank"
            rel="noreferrer"
            className="px-4 py-2 border border-gray-300 rounded text-sm font-semibold hover:bg-gray-50"
          >
            View current
          </a>
        ) : null}
      </div>
    </div>
  );
<<<<<<< HEAD
}

export default SettingsUploader;
=======
}
>>>>>>> 23de2551
<|MERGE_RESOLUTION|>--- conflicted
+++ resolved
@@ -7,61 +7,17 @@
   onChange: (url: string) => void;
   accept?: string;
   buttonLabel?: string;
-<<<<<<< HEAD
-}
-
-const SettingsUploader: React.FC<Props> = ({
-=======
   disabled?: boolean;
 };
 
 type UploadError = string | null;
 
 export default function SettingsUploader({
->>>>>>> 23de2551
   label,
   value,
   onChange,
   accept = "*",
   buttonLabel = "Upload",
-<<<<<<< HEAD
-}) => {
-  const [file, setFile] = useState<File | null>(null);
-  const [uploading, setUploading] = useState(false);
-  const [error, setError] = useState<string | null>(null);
-  const [previewUrl, setPreviewUrl] = useState<string>(value || "");
-
-  useEffect(() => {
-    if (!file) {
-      setPreviewUrl(value || "");
-      return;
-    }
-
-    const objectUrl = URL.createObjectURL(file);
-    setPreviewUrl(objectUrl);
-
-    return () => {
-      URL.revokeObjectURL(objectUrl);
-    };
-  }, [file, value]);
-
-  const resetSelection = (nextPreview?: string) => {
-    setFile(null);
-    setPreviewUrl(nextPreview ?? "");
-  };
-
-  const handleFileChange = (event: React.ChangeEvent<HTMLInputElement>) => {
-    setError(null);
-    const next = event.target.files?.[0] || null;
-    if (!next) {
-      resetSelection(value || "");
-      return;
-    }
-    setFile(next);
-  };
-
-  const handleUpload = async () => {
-=======
   disabled = false,
 }: SettingsUploaderProps): JSX.Element {
   const [file, setFile] = useState<File | null>(null);
@@ -101,7 +57,6 @@
 
   const handleUpload = async () => {
     if (disabled) return;
->>>>>>> 23de2551
     if (!file) {
       setError("Select a file before uploading.");
       return;
@@ -119,11 +74,7 @@
         credentials: "include",
       });
 
-<<<<<<< HEAD
-      const out = await response.json().catch(() => ({}));
-=======
       const out = (await response.json().catch(() => ({}))) as { url?: string; error?: string };
->>>>>>> 23de2551
       if (!response.ok) {
         throw new Error(out?.error || "Upload failed");
       }
@@ -134,37 +85,24 @@
       } else {
         throw new Error("Upload response missing url");
       }
-<<<<<<< HEAD
-    } catch (err: any) {
-      console.error("Upload error", err);
-      setError(err?.message || "Upload failed");
-=======
     } catch (err: unknown) {
       console.error("Upload error", err);
       const message = err instanceof Error ? err.message : "Upload failed";
       setError(message || "Upload failed");
->>>>>>> 23de2551
     } finally {
       setUploading(false);
     }
   };
 
   const handleClear = () => {
-<<<<<<< HEAD
-=======
     if (disabled) return;
->>>>>>> 23de2551
     resetSelection("");
     onChange("");
   };
 
-<<<<<<< HEAD
-  const isImage = file ? file.type.startsWith("image/") : !!previewUrl && /\.(png|jpe?g|gif|webp|svg)$/i.test(previewUrl);
-=======
   const isImage = file
     ? file.type.startsWith("image/")
     : !!previewUrl && /\.(png|jpe?g|gif|webp|svg)$/i.test(previewUrl);
->>>>>>> 23de2551
 
   return (
     <div className="border border-gray-300 rounded-lg p-4 bg-white space-y-3">
@@ -174,23 +112,16 @@
           <button
             type="button"
             onClick={handleClear}
-<<<<<<< HEAD
-            className="text-xs text-red-600 hover:text-red-700 font-semibold"
-=======
             disabled={disabled}
             className={`text-xs font-semibold ${
               disabled ? "text-red-300 cursor-not-allowed" : "text-red-600 hover:text-red-700"
             }`}
->>>>>>> 23de2551
           >
             Clear
           </button>
         )}
       </div>
 
-<<<<<<< HEAD
-      <input type="file" accept={accept} onChange={handleFileChange} className="block w-full text-sm" />
-=======
       <input
         type="file"
         accept={accept}
@@ -198,7 +129,6 @@
         className="block w-full text-sm"
         disabled={disabled}
       />
->>>>>>> 23de2551
 
       {previewUrl ? (
         <div className="border border-gray-200 rounded-md p-3 bg-gray-50">
@@ -216,17 +146,12 @@
         <button
           type="button"
           onClick={handleUpload}
-<<<<<<< HEAD
-          disabled={uploading}
-          className="px-4 py-2 bg-blue-600 text-white font-semibold rounded hover:bg-blue-700 disabled:opacity-60"
-=======
           disabled={uploading || disabled}
           className={`px-4 py-2 font-semibold rounded ${
             uploading || disabled
               ? "bg-blue-300 text-white/80 cursor-not-allowed"
               : "bg-blue-600 text-white hover:bg-blue-700"
           }`}
->>>>>>> 23de2551
         >
           {uploading ? "Uploading…" : buttonLabel}
         </button>
@@ -243,10 +168,4 @@
       </div>
     </div>
   );
-<<<<<<< HEAD
-}
-
-export default SettingsUploader;
-=======
-}
->>>>>>> 23de2551
+}