import React, { useEffect, useMemo, useRef, useState } from "react";
import { api } from "../../lib/api";
import MediaPickerModal, {
  type MediaPickerItem,
} from "../../components/MediaPickerModal";
import { resolveMediaUrl } from "../../utils/media";

type SettingsUploaderProps = {
  label: string;
  value: string;
  onChange: (url: string) => void;
  accept?: string;
  buttonLabel?: string;
  disabled?: boolean;
  pickerKind?: "image" | "video" | "any";
  allowLibrary?: boolean;
};

type UploadError = string | null;

export default function SettingsUploader({
  label,
  value,
  onChange,
  accept = "*",
  buttonLabel = "Upload",
  disabled = false,
  pickerKind,
  allowLibrary = true,
}: SettingsUploaderProps): JSX.Element {
  const [uploading, setUploading] = useState(false);
  const [error, setError] = useState<UploadError>(null);
  const [previewUrl, setPreviewUrl] = useState<string>(value || "");
  const [showLibrary, setShowLibrary] = useState(false);
  const [pendingName, setPendingName] = useState<string | null>(null);
  const [pendingIsImage, setPendingIsImage] = useState(false);
  const fileInputRef = useRef<HTMLInputElement | null>(null);
  const objectUrlRef = useRef<string | null>(null);

  const derivedPickerKind = useMemo(() => {
    if (pickerKind) return pickerKind;
    const normalized = accept.toLowerCase();
    if (normalized.includes("video")) return "video";
    if (normalized.includes("image")) return "image";
    return "any";
  }, [accept, pickerKind]);

  useEffect(() => {
    setPreviewUrl(value || "");
  }, [value]);

  useEffect(() => {
    return () => {
      if (objectUrlRef.current) {
        URL.revokeObjectURL(objectUrlRef.current);
        objectUrlRef.current = null;
      }
    };
  }, []);

  const resetSelection = (nextPreview: string | undefined) => {
    setPendingName(null);
    setPendingIsImage(false);
    setPreviewUrl(nextPreview ?? "");
    if (fileInputRef.current) {
      fileInputRef.current.value = "";
    }
    if (objectUrlRef.current) {
      URL.revokeObjectURL(objectUrlRef.current);
      objectUrlRef.current = null;
    }
  };

  const handleFileChange = (event: React.ChangeEvent<HTMLInputElement>) => {
    if (disabled || uploading) return;
    setError(null);
    const next = event.target.files?.[0] ?? null;
    if (!next) {
      resetSelection(value || "");
      return;
    }
    setPendingName(next.name);
    setPendingIsImage(next.type.startsWith("image/"));
    const objectUrl = URL.createObjectURL(next);
    objectUrlRef.current = objectUrl;
    setPreviewUrl(objectUrl);
    void uploadSelectedFile(next);
  };

  const uploadSelectedFile = async (selected: File) => {
    if (disabled) return;

    try {
      setUploading(true);
      setError(null);
      const formData = new FormData();
      formData.append("file", selected);

      const response = await fetch(api("/api/storage/upload"), {
        method: "POST",
        body: formData,
        credentials: "include",
      });

      const out = (await response.json().catch(() => ({}))) as { url?: string; error?: string };
      if (!response.ok) {
        throw new Error(out?.error || "Upload failed");
      }

      if (typeof out.url === "string") {
        onChange(out.url);
        resetSelection(out.url);
        setPreviewUrl(out.url);
      } else {
        throw new Error("Upload response missing url");
      }
    } catch (err: unknown) {
      console.error("Upload error", err);
      const message = err instanceof Error ? err.message : "Upload failed";
      setError(message || "Upload failed");
      resetSelection(value || "");
    } finally {
      setUploading(false);
    }
  };

  const handleClear = () => {
    if (disabled) return;
    resetSelection("");
    onChange("");
  };

  const handleLibrarySelect = (item: MediaPickerItem) => {
    if (disabled) return;
    const url = item.url;
    onChange(url);
    resetSelection(url);
  };

  const isImage =
    pendingIsImage ||
    (!!previewUrl && /\.(png|jpe?g|gif|webp|svg)(\?.*)?$/i.test(previewUrl.split("?")[0] ?? ""));

  const resolvedPreviewUrl = resolveMediaUrl(previewUrl);
  const hasPreview = Boolean(previewUrl);

  const resourceName = useMemo(() => {
    if (!buttonLabel) return "file";
    const cleaned = buttonLabel
      .replace(/from computer/gi, "")
      .replace(/upload|select|choose/gi, "")
      .replace(/\s+/g, " ")
      .trim();
    return cleaned.length > 0 ? cleaned.toLowerCase() : "file";
  }, [buttonLabel]);

  const resourceTitle = useMemo(
    () => resourceName.replace(/(^\w|\s\w)/g, (match) => match.toUpperCase()),
    [resourceName]
  );

  const resourceArticle = useMemo(() => (resourceName.match(/^[aeiou]/i) ? "an" : "a"), [resourceName]);

  const currentFileDisplay = useMemo(() => {
    if (pendingName) return pendingName;
    if (!value) return "No file selected";
    try {
      const url = new URL(value);
      const parts = decodeURIComponent(url.pathname).split("/").filter(Boolean);
      if (parts.length > 0) return parts[parts.length - 1];
      return url.hostname || value;
    } catch {
      const segments = value.split("/").filter(Boolean);
      return segments.length > 0 ? decodeURIComponent(segments[segments.length - 1]) : value;
    }
  }, [pendingName, value]);

  const statusMessage = useMemo(() => {
    if (pendingName) {
      return uploading
        ? `Uploading ${resourceArticle} ${resourceName}…`
        : `${resourceTitle} selected`;
    }
    if (value) return `${resourceTitle} currently in use`;
    return `Select ${resourceArticle} ${resourceName} to upload`;
  }, [pendingName, uploading, resourceArticle, resourceName, resourceTitle, value]);

  const interactionsDisabled = disabled || uploading;

  return (
    <div className="space-y-4 rounded-lg border border-neutral-800 bg-neutral-900/80 p-4 text-neutral-100 shadow-sm">
      <div className="flex items-center justify-between gap-3">
        <p className="text-sm font-semibold uppercase tracking-wide text-neutral-300">{label}</p>
        {value && (
          <button
            type="button"
            onClick={handleClear}
            disabled={interactionsDisabled}
            className={`text-xs font-semibold transition ${
              interactionsDisabled
                ? "cursor-not-allowed text-red-400/60"
                : "text-red-300 hover:text-red-200"
            }`}
          >
            Clear
          </button>
        )}
      </div>

      <input
        ref={fileInputRef}
        type="file"
        accept={accept}
        onChange={handleFileChange}
        className="hidden"
        disabled={interactionsDisabled}
      />

<<<<<<< HEAD
      <div className="flex flex-col gap-4 lg:flex-row lg:items-start lg:gap-6">
        <div className="flex-1 space-y-3">
=======
      <div className="grid gap-4 lg:grid-cols-[minmax(0,1fr)_minmax(14rem,18rem)] lg:items-start lg:gap-6">
        <div className="space-y-3">
>>>>>>> 10b596fc
          <div className="flex flex-col gap-2 sm:flex-row sm:items-center sm:gap-3">
            <button
              type="button"
              onClick={() => {
                if (!interactionsDisabled) fileInputRef.current?.click();
              }}
              disabled={interactionsDisabled}
              className={`rounded px-3 py-2 text-sm font-semibold transition ${
                interactionsDisabled
                  ? "cursor-not-allowed bg-neutral-800 text-neutral-500"
                  : "bg-yellow-400 text-black hover:bg-yellow-300"
              }`}
            >
              {`Choose ${resourceTitle} from computer`}
            </button>

            <div className="flex-1 rounded border border-dashed border-neutral-700 bg-neutral-950/50 px-3 py-2 text-xs leading-tight text-neutral-300">
              <p className="truncate font-semibold text-neutral-100">{currentFileDisplay}</p>
              <p className="text-[11px] text-neutral-400">{statusMessage}</p>
            </div>
          </div>

          {allowLibrary ? (
            <button
              type="button"
              onClick={() => setShowLibrary(true)}
              disabled={interactionsDisabled}
              className={`w-full rounded border px-3 py-2 text-sm font-semibold transition ${
                interactionsDisabled
                  ? "cursor-not-allowed border-neutral-700 text-neutral-500"
                  : "border-neutral-700 text-neutral-200 hover:border-yellow-300 hover:text-yellow-200"
              }`}
            >
              Browse media library
            </button>
          ) : null}
        </div>

<<<<<<< HEAD
        <div className="rounded-md border border-neutral-800 bg-neutral-950/60 p-3 lg:w-60 lg:shrink-0 xl:w-72">
=======
        <div className="w-full rounded-md border border-neutral-800 bg-neutral-950/60 p-3 lg:max-w-sm lg:justify-self-end">
>>>>>>> 10b596fc
          {hasPreview ? (
            isImage ? (
              <img src={resolvedPreviewUrl} alt="Preview" className="mx-auto max-h-40 object-contain" />
            ) : (
              <p className="break-all text-xs text-neutral-300">{previewUrl}</p>
            )
          ) : (
            <div className="flex h-40 items-center justify-center text-xs text-neutral-500">
              No file selected yet.
            </div>
          )}
        </div>
      </div>

      {error ? <p className="text-xs text-red-400">{error}</p> : null}

      <div className="flex flex-wrap items-center gap-3">
        {uploading ? <span className="text-xs text-neutral-400">Uploading…</span> : null}
        {value ? (
          <a
            href={value}
            target="_blank"
            rel="noreferrer"
            className="rounded border border-neutral-700 px-4 py-2 text-sm font-semibold text-neutral-200 transition hover:border-yellow-300 hover:text-yellow-200"
          >
            View current
          </a>
        ) : null}
      </div>
      <MediaPickerModal
        isOpen={showLibrary && !disabled}
        onClose={() => setShowLibrary(false)}
        onSelect={handleLibrarySelect}
        kind={derivedPickerKind}
      />
    </div>
  );
}<|MERGE_RESOLUTION|>--- conflicted
+++ resolved
@@ -216,13 +216,8 @@
         disabled={interactionsDisabled}
       />
 
-<<<<<<< HEAD
-      <div className="flex flex-col gap-4 lg:flex-row lg:items-start lg:gap-6">
-        <div className="flex-1 space-y-3">
-=======
       <div className="grid gap-4 lg:grid-cols-[minmax(0,1fr)_minmax(14rem,18rem)] lg:items-start lg:gap-6">
         <div className="space-y-3">
->>>>>>> 10b596fc
           <div className="flex flex-col gap-2 sm:flex-row sm:items-center sm:gap-3">
             <button
               type="button"
@@ -261,11 +256,7 @@
           ) : null}
         </div>
 
-<<<<<<< HEAD
-        <div className="rounded-md border border-neutral-800 bg-neutral-950/60 p-3 lg:w-60 lg:shrink-0 xl:w-72">
-=======
         <div className="w-full rounded-md border border-neutral-800 bg-neutral-950/60 p-3 lg:max-w-sm lg:justify-self-end">
->>>>>>> 10b596fc
           {hasPreview ? (
             isImage ? (
               <img src={resolvedPreviewUrl} alt="Preview" className="mx-auto max-h-40 object-contain" />
