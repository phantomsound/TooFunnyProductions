--- conflicted
+++ resolved
@@ -1,9 +1,6 @@
 import React, { useEffect, useState } from "react";
 import { api } from "../../lib/api";
 
-<<<<<<< HEAD
-function SettingsUploader({
-=======
 interface Props {
   label: string;
   value: string;
@@ -13,26 +10,16 @@
 }
 
 const SettingsUploader: React.FC<Props> = ({
->>>>>>> 408ee9b6
   label,
   value,
   onChange,
   accept = "*",
   buttonLabel = "Upload",
-<<<<<<< HEAD
-  disabled = false,
-}) {
-  const [file, setFile] = useState(null);
-  const [uploading, setUploading] = useState(false);
-  const [error, setError] = useState(null);
-  const [previewUrl, setPreviewUrl] = useState(value || "");
-=======
 }) => {
   const [file, setFile] = useState<File | null>(null);
   const [uploading, setUploading] = useState(false);
   const [error, setError] = useState<string | null>(null);
   const [previewUrl, setPreviewUrl] = useState<string>(value || "");
->>>>>>> 408ee9b6
 
   useEffect(() => {
     if (!file) {
@@ -48,21 +35,12 @@
     };
   }, [file, value]);
 
-<<<<<<< HEAD
-  const resetSelection = (nextPreview) => {
-=======
   const resetSelection = (nextPreview?: string) => {
->>>>>>> 408ee9b6
     setFile(null);
     setPreviewUrl(nextPreview ?? "");
   };
 
-<<<<<<< HEAD
-  const handleFileChange = (event) => {
-    if (disabled) return;
-=======
   const handleFileChange = (event: React.ChangeEvent<HTMLInputElement>) => {
->>>>>>> 408ee9b6
     setError(null);
     const next = event.target.files?.[0] || null;
     if (!next) {
@@ -73,10 +51,6 @@
   };
 
   const handleUpload = async () => {
-<<<<<<< HEAD
-    if (disabled) return;
-=======
->>>>>>> 408ee9b6
     if (!file) {
       setError("Select a file before uploading.");
       return;
@@ -105,11 +79,7 @@
       } else {
         throw new Error("Upload response missing url");
       }
-<<<<<<< HEAD
-    } catch (err) {
-=======
     } catch (err: any) {
->>>>>>> 408ee9b6
       console.error("Upload error", err);
       setError(err?.message || "Upload failed");
     } finally {
@@ -118,10 +88,6 @@
   };
 
   const handleClear = () => {
-<<<<<<< HEAD
-    if (disabled) return;
-=======
->>>>>>> 408ee9b6
     resetSelection("");
     onChange("");
   };
@@ -130,31 +96,6 @@
 
   return (
     <div className="border border-gray-300 rounded-lg p-4 bg-white space-y-3">
-<<<<<<< HEAD
-        <div className="flex items-center justify-between">
-          <p className="font-semibold">{label}</p>
-          {value && (
-            <button
-              type="button"
-              onClick={handleClear}
-              disabled={disabled}
-              className={`text-xs font-semibold ${
-                disabled ? "text-red-300 cursor-not-allowed" : "text-red-600 hover:text-red-700"
-              }`}
-            >
-              Clear
-            </button>
-          )}
-        </div>
-
-      <input
-        type="file"
-        accept={accept}
-        onChange={handleFileChange}
-        className="block w-full text-sm"
-        disabled={disabled}
-      />
-=======
       <div className="flex items-center justify-between">
         <p className="font-semibold">{label}</p>
         {value && (
@@ -169,7 +110,6 @@
       </div>
 
       <input type="file" accept={accept} onChange={handleFileChange} className="block w-full text-sm" />
->>>>>>> 408ee9b6
 
       {previewUrl ? (
         <div className="border border-gray-200 rounded-md p-3 bg-gray-50">
@@ -187,17 +127,8 @@
         <button
           type="button"
           onClick={handleUpload}
-<<<<<<< HEAD
-          disabled={uploading || disabled}
-          className={`px-4 py-2 font-semibold rounded ${
-            uploading || disabled
-              ? "bg-blue-300 text-white/80 cursor-not-allowed"
-              : "bg-blue-600 text-white hover:bg-blue-700"
-          }`}
-=======
           disabled={uploading}
           className="px-4 py-2 bg-blue-600 text-white font-semibold rounded hover:bg-blue-700 disabled:opacity-60"
->>>>>>> 408ee9b6
         >
           {uploading ? "Uploading…" : buttonLabel}
         </button>
