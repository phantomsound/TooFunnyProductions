import React, { useEffect, useMemo, useRef, useState } from "react";
import { api } from "../../lib/api";
import MediaPickerModal, {
  type MediaPickerItem,
} from "../../components/MediaPickerModal";
import { resolveMediaUrl } from "../../utils/media";

type SettingsUploaderProps = {
  label: string;
  value: string;
  onChange: (url: string) => void;
  accept?: string;
  buttonLabel?: string;
  disabled?: boolean;
  pickerKind?: "image" | "video" | "any";
  allowLibrary?: boolean;
  appearance?: "dark" | "light";
<<<<<<< HEAD
=======
  layout?: "auto" | "stacked" | "inline";
>>>>>>> 18db2ddc
};

type UploadError = string | null;

export default function SettingsUploader({
  label,
  value,
  onChange,
  accept = "*",
  buttonLabel = "Upload",
  disabled = false,
  pickerKind,
  allowLibrary = true,
  appearance = "dark",
<<<<<<< HEAD
=======
  layout = "auto",
>>>>>>> 18db2ddc
}: SettingsUploaderProps): JSX.Element {
  const [uploading, setUploading] = useState(false);
  const [error, setError] = useState<UploadError>(null);
  const [previewUrl, setPreviewUrl] = useState<string>(value || "");
  const [showLibrary, setShowLibrary] = useState(false);
  const [pendingName, setPendingName] = useState<string | null>(null);
  const [pendingIsImage, setPendingIsImage] = useState(false);
  const fileInputRef = useRef<HTMLInputElement | null>(null);
  const objectUrlRef = useRef<string | null>(null);

  const derivedPickerKind = useMemo(() => {
    if (pickerKind) return pickerKind;
    const normalized = accept.toLowerCase();
    if (normalized.includes("video")) return "video";
    if (normalized.includes("image")) return "image";
    return "any";
  }, [accept, pickerKind]);

  useEffect(() => {
    setPreviewUrl(value || "");
  }, [value]);

  useEffect(() => {
    return () => {
      if (objectUrlRef.current) {
        URL.revokeObjectURL(objectUrlRef.current);
        objectUrlRef.current = null;
      }
    };
  }, []);

  const resetSelection = (nextPreview: string | undefined) => {
    setPendingName(null);
    setPendingIsImage(false);
    setPreviewUrl(nextPreview ?? "");
    if (fileInputRef.current) {
      fileInputRef.current.value = "";
    }
    if (objectUrlRef.current) {
      URL.revokeObjectURL(objectUrlRef.current);
      objectUrlRef.current = null;
    }
  };

  const handleFileChange = (event: React.ChangeEvent<HTMLInputElement>) => {
    if (disabled || uploading) return;
    setError(null);
    const next = event.target.files?.[0] ?? null;
    if (!next) {
      resetSelection(value || "");
      return;
    }
    setPendingName(next.name);
    setPendingIsImage(next.type.startsWith("image/"));
    const objectUrl = URL.createObjectURL(next);
    objectUrlRef.current = objectUrl;
    setPreviewUrl(objectUrl);
    void uploadSelectedFile(next);
  };

  const uploadSelectedFile = async (selected: File) => {
    if (disabled) return;

    try {
      setUploading(true);
      setError(null);
      const formData = new FormData();
      formData.append("file", selected);

      const response = await fetch(api("/api/storage/upload"), {
        method: "POST",
        body: formData,
        credentials: "include",
      });

      const out = (await response.json().catch(() => ({}))) as { url?: string; error?: string };
      if (!response.ok) {
        throw new Error(out?.error || "Upload failed");
      }

      if (typeof out.url === "string") {
        onChange(out.url);
        resetSelection(out.url);
        setPreviewUrl(out.url);
      } else {
        throw new Error("Upload response missing url");
      }
    } catch (err: unknown) {
      console.error("Upload error", err);
      const message = err instanceof Error ? err.message : "Upload failed";
      setError(message || "Upload failed");
      resetSelection(value || "");
    } finally {
      setUploading(false);
    }
  };

  const handleClear = () => {
    if (disabled) return;
    resetSelection("");
    onChange("");
  };

  const handleLibrarySelect = (item: MediaPickerItem) => {
    if (disabled) return;
    const url = item.url;
    onChange(url);
    resetSelection(url);
  };

  const isImage =
    pendingIsImage ||
    (!!previewUrl && /\.(png|jpe?g|gif|webp|svg)(\?.*)?$/i.test(previewUrl.split("?")[0] ?? ""));

  const resolvedPreviewUrl = resolveMediaUrl(previewUrl);
  const hasPreview = Boolean(previewUrl);

  const resourceName = useMemo(() => {
    if (!buttonLabel) return "file";
    const cleaned = buttonLabel
      .replace(/from computer/gi, "")
      .replace(/upload|select|choose/gi, "")
      .replace(/\s+/g, " ")
      .trim();
    return cleaned.length > 0 ? cleaned.toLowerCase() : "file";
  }, [buttonLabel]);

  const resourceTitle = useMemo(
    () => resourceName.replace(/(^\w|\s\w)/g, (match) => match.toUpperCase()),
    [resourceName]
  );

  const resourceArticle = useMemo(() => (resourceName.match(/^[aeiou]/i) ? "an" : "a"), [resourceName]);

  const currentFileDisplay = useMemo(() => {
    if (pendingName) return pendingName;
    if (!value) return "No file selected";
    try {
      const url = new URL(value);
      const parts = decodeURIComponent(url.pathname).split("/").filter(Boolean);
      if (parts.length > 0) return parts[parts.length - 1];
      return url.hostname || value;
    } catch {
      const segments = value.split("/").filter(Boolean);
      return segments.length > 0 ? decodeURIComponent(segments[segments.length - 1]) : value;
    }
  }, [pendingName, value]);

  const statusMessage = useMemo(() => {
    if (pendingName) {
      return uploading
        ? `Uploading ${resourceArticle} ${resourceName}…`
        : `${resourceTitle} selected`;
    }
    if (value) return `${resourceTitle} currently in use`;
    return `Select ${resourceArticle} ${resourceName} to upload`;
  }, [pendingName, uploading, resourceArticle, resourceName, resourceTitle, value]);

  const interactionsDisabled = disabled || uploading;

  const palette = appearance === "light"
    ? {
        container: "space-y-4 rounded-lg border border-gray-200 bg-white p-4 text-gray-900 shadow-sm",
        label: "text-sm font-semibold uppercase tracking-wide text-gray-500",
        clearButton: interactionsDisabled
          ? "text-xs font-semibold text-red-400/60 cursor-not-allowed"
          : "text-xs font-semibold text-red-600 hover:text-red-500",
        chooseButton: interactionsDisabled
          ? "rounded px-3 py-2 text-sm font-semibold cursor-not-allowed bg-gray-100 text-gray-400"
          : "rounded px-3 py-2 text-sm font-semibold bg-blue-600 text-white hover:bg-blue-500",
        fileSummary: "flex-1 rounded border border-dashed border-gray-300 bg-gray-50 px-3 py-2 text-xs leading-tight text-gray-600",
        fileSummaryTitle: "truncate font-semibold text-gray-900",
        fileSummaryStatus: "text-[11px] text-gray-500",
        browseButton: interactionsDisabled
          ? "w-full rounded border px-3 py-2 text-sm font-semibold cursor-not-allowed border-gray-200 text-gray-400"
          : "w-full rounded border px-3 py-2 text-sm font-semibold border-gray-300 text-gray-700 hover:border-blue-300 hover:text-blue-600",
        preview: "w-full rounded-md border border-gray-200 bg-gray-50 p-3 lg:max-w-[220px] lg:justify-self-end",
        previewPlaceholder: "flex h-40 items-center justify-center text-xs text-gray-400",
        previewImage: "mx-auto max-h-40 rounded-md object-cover",
        previewText: "break-all text-xs text-gray-600",
        statusRow: "flex flex-wrap items-center gap-3",
        uploadingText: "text-xs text-gray-500",
        viewButton: "rounded border border-gray-300 px-4 py-2 text-sm font-semibold text-gray-700 transition hover:border-blue-300 hover:text-blue-600",
        error: "text-xs text-red-500",
      }
    : {
        container: "space-y-4 rounded-lg border border-neutral-800 bg-neutral-900/80 p-4 text-neutral-100 shadow-sm",
        label: "text-sm font-semibold uppercase tracking-wide text-neutral-300",
        clearButton: interactionsDisabled
          ? "text-xs font-semibold cursor-not-allowed text-red-400/60"
          : "text-xs font-semibold text-red-300 hover:text-red-200",
        chooseButton: interactionsDisabled
          ? "rounded px-3 py-2 text-sm font-semibold cursor-not-allowed bg-neutral-800 text-neutral-500"
          : "rounded px-3 py-2 text-sm font-semibold bg-yellow-400 text-black hover:bg-yellow-300",
        fileSummary: "flex-1 rounded border border-dashed border-neutral-700 bg-neutral-950/50 px-3 py-2 text-xs leading-tight text-neutral-300",
        fileSummaryTitle: "truncate font-semibold text-neutral-100",
        fileSummaryStatus: "text-[11px] text-neutral-400",
        browseButton: interactionsDisabled
          ? "w-full rounded border px-3 py-2 text-sm font-semibold cursor-not-allowed border-neutral-700 text-neutral-500"
          : "w-full rounded border px-3 py-2 text-sm font-semibold border-neutral-700 text-neutral-200 transition hover:border-yellow-300 hover:text-yellow-200",
        preview: "w-full rounded-md border border-neutral-800 bg-neutral-950/60 p-3 lg:max-w-sm lg:justify-self-end",
        previewPlaceholder: "flex h-40 items-center justify-center text-xs text-neutral-500",
        previewImage: "mx-auto max-h-40 object-contain",
        previewText: "break-all text-xs text-neutral-300",
        statusRow: "flex flex-wrap items-center gap-3",
        uploadingText: "text-xs text-neutral-400",
        viewButton: "rounded border border-neutral-700 px-4 py-2 text-sm font-semibold text-neutral-200 transition hover:border-yellow-300 hover:text-yellow-200",
        error: "text-xs text-red-400",
      };

<<<<<<< HEAD
=======
  const layoutClasses = useMemo(() => {
    if (layout === "inline") {
      return "grid gap-4 lg:grid-cols-[minmax(0,1fr)_minmax(12rem,16rem)] lg:items-start lg:gap-6";
    }

    if (layout === "stacked") {
      return "grid gap-4";
    }

    // auto: prefer stacked layout except on very wide screens where there is ample room
    return "grid gap-4 xl:grid-cols-[minmax(0,1fr)_minmax(12rem,16rem)] xl:items-start xl:gap-6";
  }, [layout]);

>>>>>>> 18db2ddc
  return (
    <div className={palette.container}>
      <div className="flex items-center justify-between gap-3">
        <p className={palette.label}>{label}</p>
        {value && (
          <button
            type="button"
            onClick={handleClear}
            disabled={interactionsDisabled}
            className={palette.clearButton}
          >
            Clear
          </button>
        )}
      </div>

      <input
        ref={fileInputRef}
        type="file"
        accept={accept}
        onChange={handleFileChange}
        className="hidden"
        disabled={interactionsDisabled}
      />

<<<<<<< HEAD
      <div className="grid gap-4 lg:grid-cols-[minmax(0,1fr)_minmax(12rem,16rem)] lg:items-start lg:gap-6">
=======
      <div className={layoutClasses}>
>>>>>>> 18db2ddc
        <div className="space-y-3">
          <div className="flex flex-col gap-2 sm:flex-row sm:items-center sm:gap-3">
            <button
              type="button"
              onClick={() => {
                if (!interactionsDisabled) fileInputRef.current?.click();
              }}
              disabled={interactionsDisabled}
              className={palette.chooseButton}
            >
              {`Choose ${resourceTitle} from computer`}
            </button>

            <div className={palette.fileSummary}>
              <p className={palette.fileSummaryTitle}>{currentFileDisplay}</p>
              <p className={palette.fileSummaryStatus}>{statusMessage}</p>
            </div>
          </div>

          {allowLibrary ? (
            <button
              type="button"
              onClick={() => setShowLibrary(true)}
              disabled={interactionsDisabled}
              className={palette.browseButton}
            >
              Browse media library
            </button>
          ) : null}
        </div>

        <div className={palette.preview}>
          {hasPreview ? (
            isImage ? (
              <img src={resolvedPreviewUrl} alt="Preview" className={palette.previewImage} />
            ) : (
              <p className={palette.previewText}>{previewUrl}</p>
            )
          ) : (
            <div className={palette.previewPlaceholder}>
              No file selected yet.
            </div>
          )}
        </div>
      </div>

      {error ? <p className={palette.error}>{error}</p> : null}

      <div className={palette.statusRow}>
        {uploading ? <span className={palette.uploadingText}>Uploading…</span> : null}
        {value ? (
          <a
            href={value}
            target="_blank"
            rel="noreferrer"
            className={palette.viewButton}
          >
            View current
          </a>
        ) : null}
      </div>
      <MediaPickerModal
        isOpen={showLibrary && !disabled}
        onClose={() => setShowLibrary(false)}
        onSelect={handleLibrarySelect}
        kind={derivedPickerKind}
      />
    </div>
  );
}<|MERGE_RESOLUTION|>--- conflicted
+++ resolved
@@ -15,10 +15,7 @@
   pickerKind?: "image" | "video" | "any";
   allowLibrary?: boolean;
   appearance?: "dark" | "light";
-<<<<<<< HEAD
-=======
   layout?: "auto" | "stacked" | "inline";
->>>>>>> 18db2ddc
 };
 
 type UploadError = string | null;
@@ -33,10 +30,7 @@
   pickerKind,
   allowLibrary = true,
   appearance = "dark",
-<<<<<<< HEAD
-=======
   layout = "auto",
->>>>>>> 18db2ddc
 }: SettingsUploaderProps): JSX.Element {
   const [uploading, setUploading] = useState(false);
   const [error, setError] = useState<UploadError>(null);
@@ -247,8 +241,6 @@
         error: "text-xs text-red-400",
       };
 
-<<<<<<< HEAD
-=======
   const layoutClasses = useMemo(() => {
     if (layout === "inline") {
       return "grid gap-4 lg:grid-cols-[minmax(0,1fr)_minmax(12rem,16rem)] lg:items-start lg:gap-6";
@@ -262,7 +254,6 @@
     return "grid gap-4 xl:grid-cols-[minmax(0,1fr)_minmax(12rem,16rem)] xl:items-start xl:gap-6";
   }, [layout]);
 
->>>>>>> 18db2ddc
   return (
     <div className={palette.container}>
       <div className="flex items-center justify-between gap-3">
@@ -288,11 +279,7 @@
         disabled={interactionsDisabled}
       />
 
-<<<<<<< HEAD
-      <div className="grid gap-4 lg:grid-cols-[minmax(0,1fr)_minmax(12rem,16rem)] lg:items-start lg:gap-6">
-=======
       <div className={layoutClasses}>
->>>>>>> 18db2ddc
         <div className="space-y-3">
           <div className="flex flex-col gap-2 sm:flex-row sm:items-center sm:gap-3">
             <button
