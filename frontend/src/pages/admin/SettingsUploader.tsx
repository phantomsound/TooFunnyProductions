--- conflicted
+++ resolved
@@ -7,10 +7,6 @@
   onChange: (url: string) => void;
   accept?: string;
   buttonLabel?: string;
-<<<<<<< HEAD
-  disabled?: boolean;
-=======
->>>>>>> f38e310d
 }
 
 const SettingsUploader: React.FC<Props> = ({
@@ -19,10 +15,6 @@
   onChange,
   accept = "*",
   buttonLabel = "Upload",
-<<<<<<< HEAD
-  disabled = false,
-=======
->>>>>>> f38e310d
 }) => {
   const [file, setFile] = useState<File | null>(null);
   const [uploading, setUploading] = useState(false);
@@ -49,10 +41,6 @@
   };
 
   const handleFileChange = (event: React.ChangeEvent<HTMLInputElement>) => {
-<<<<<<< HEAD
-    if (disabled) return;
-=======
->>>>>>> f38e310d
     setError(null);
     const next = event.target.files?.[0] || null;
     if (!next) {
@@ -63,10 +51,6 @@
   };
 
   const handleUpload = async () => {
-<<<<<<< HEAD
-    if (disabled) return;
-=======
->>>>>>> f38e310d
     if (!file) {
       setError("Select a file before uploading.");
       return;
@@ -104,10 +88,6 @@
   };
 
   const handleClear = () => {
-<<<<<<< HEAD
-    if (disabled) return;
-=======
->>>>>>> f38e310d
     resetSelection("");
     onChange("");
   };
@@ -116,31 +96,6 @@
 
   return (
     <div className="border border-gray-300 rounded-lg p-4 bg-white space-y-3">
-<<<<<<< HEAD
-        <div className="flex items-center justify-between">
-          <p className="font-semibold">{label}</p>
-          {value && (
-            <button
-              type="button"
-              onClick={handleClear}
-              disabled={disabled}
-              className={`text-xs font-semibold ${
-                disabled ? "text-red-300 cursor-not-allowed" : "text-red-600 hover:text-red-700"
-              }`}
-            >
-              Clear
-            </button>
-          )}
-        </div>
-
-      <input
-        type="file"
-        accept={accept}
-        onChange={handleFileChange}
-        className="block w-full text-sm"
-        disabled={disabled}
-      />
-=======
       <div className="flex items-center justify-between">
         <p className="font-semibold">{label}</p>
         {value && (
@@ -155,7 +110,6 @@
       </div>
 
       <input type="file" accept={accept} onChange={handleFileChange} className="block w-full text-sm" />
->>>>>>> f38e310d
 
       {previewUrl ? (
         <div className="border border-gray-200 rounded-md p-3 bg-gray-50">
@@ -173,17 +127,8 @@
         <button
           type="button"
           onClick={handleUpload}
-<<<<<<< HEAD
-          disabled={uploading || disabled}
-          className={`px-4 py-2 font-semibold rounded ${
-            uploading || disabled
-              ? "bg-blue-300 text-white/80 cursor-not-allowed"
-              : "bg-blue-600 text-white hover:bg-blue-700"
-          }`}
-=======
           disabled={uploading}
           className="px-4 py-2 bg-blue-600 text-white font-semibold rounded hover:bg-blue-700 disabled:opacity-60"
->>>>>>> f38e310d
         >
           {uploading ? "Uploading…" : buttonLabel}
         </button>
