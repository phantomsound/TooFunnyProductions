import React from "react";
import { api } from "../../lib/api";

<<<<<<< HEAD
const SORT_OPTIONS = [
  { id: "newest", label: "Newest", sort: "updated_at", direction: "desc" },
  { id: "oldest", label: "Oldest", sort: "updated_at", direction: "asc" },
  { id: "name", label: "Name A–Z", sort: "name", direction: "asc" },
  { id: "name-desc", label: "Name Z–A", sort: "name", direction: "desc" },
  { id: "size", label: "Size", sort: "size", direction: "desc" },
];

const humanSize = (n) => {
  if (n == null) return "";
  if (n === 0) return "0 B";
  const units = ["B", "KB", "MB", "GB", "TB"];
  let size = n;
  let idx = 0;
  while (size >= 1024 && idx < units.length - 1) {
    size /= 1024;
    idx += 1;
  }
  return `${size.toFixed(size < 10 ? 1 : 0)} ${units[idx]}`;
};

const isImage = (name, mime) =>
  (mime && mime.startsWith("image/")) || /\.(png|jpe?g|gif|webp|svg)$/i.test(name);
const isVideo = (name, mime) =>
  (mime && mime.startsWith("video/")) || /\.(mp4|webm|mov|m4v)$/i.test(name);

export default function AdminMediaManager() {
  const [items, setItems] = React.useState([]);
  const [loading, setLoading] = React.useState(false);
  const [uploading, setUploading] = React.useState(false);
  const [error, setError] = React.useState(null);

  const [search, setSearch] = React.useState("");
  const [activeSortId, setActiveSortId] = React.useState(SORT_OPTIONS[0].id);
=======
interface MediaItem {
  name: string;
  path: string;
  url: string;
  size: number | null;
  created_at: string | null;
  updated_at: string | null;
  mime_type?: string | null;
}

type SortOption = {
  id: string;
  label: string;
  sort: string;
  direction: "asc" | "desc";
};

const SORT_OPTIONS: SortOption[] = [
  { id: "newest", label: "Newest", sort: "updated_at", direction: "desc" },
  { id: "oldest", label: "Oldest", sort: "updated_at", direction: "asc" },
  { id: "name", label: "Name A–Z", sort: "name", direction: "asc" },
  { id: "name-desc", label: "Name Z–A", sort: "name", direction: "desc" },
  { id: "size", label: "Size", sort: "size", direction: "desc" },
];

const humanSize = (n: number | null) => {
  if (n == null) return "";
  if (n === 0) return "0 B";
  const units = ["B", "KB", "MB", "GB", "TB"];
  let size = n;
  let idx = 0;
  while (size >= 1024 && idx < units.length - 1) {
    size /= 1024;
    idx += 1;
  }
  return `${size.toFixed(size < 10 ? 1 : 0)} ${units[idx]}`;
};

const isImage = (name: string, mime?: string | null) =>
  (mime && mime.startsWith("image/")) || /\.(png|jpe?g|gif|webp|svg)$/i.test(name);
const isVideo = (name: string, mime?: string | null) =>
  (mime && mime.startsWith("video/")) || /\.(mp4|webm|mov|m4v)$/i.test(name);

export default function AdminMediaManager() {
  const [items, setItems] = React.useState<MediaItem[]>([]);
  const [loading, setLoading] = React.useState(false);
  const [uploading, setUploading] = React.useState(false);
  const [error, setError] = React.useState<string | null>(null);

  const [search, setSearch] = React.useState("");
  const [activeSortId, setActiveSortId] = React.useState<string>(SORT_OPTIONS[0].id);
>>>>>>> fc26d0af

  const activeSort = SORT_OPTIONS.find((s) => s.id === activeSortId) ?? SORT_OPTIONS[0];

  const load = React.useCallback(async () => {
    setLoading(true);
    setError(null);
    try {
      const params = new URLSearchParams();
      params.set("sort", activeSort.sort);
      params.set("direction", activeSort.direction);
      if (search.trim()) params.set("q", search.trim());

      const response = await fetch(api(`/api/storage/list?${params.toString()}`), {
        credentials: "include",
      });
      if (!response.ok) throw new Error(`List failed: ${response.status}`);
<<<<<<< HEAD

      const data = await response.json();
      setItems(data?.items || []);
    } catch (err) {
=======
      const data = await response.json();
      setItems((data?.items || []) as MediaItem[]);
    } catch (err: any) {
>>>>>>> fc26d0af
      console.error(err);
      setError(err?.message || "Failed to load media");
      setItems([]);
    } finally {
      setLoading(false);
    }
  }, [activeSort.direction, activeSort.sort, search]);

  React.useEffect(() => {
    const handle = setTimeout(() => {
      load();
    }, 200);
    return () => clearTimeout(handle);
  }, [load]);

  const refresh = () => load();

<<<<<<< HEAD
  const onUpload = async (fileList) => {
=======
  const onUpload = async (fileList: FileList | null) => {
>>>>>>> fc26d0af
    if (!fileList || fileList.length === 0) return;
    setUploading(true);
    setError(null);
    try {
      for (const file of Array.from(fileList)) {
        const form = new FormData();
        form.append("file", file);
        const response = await fetch(api("/api/storage/upload"), {
          method: "POST",
          body: form,
          credentials: "include",
        });
        if (!response.ok) {
          const text = await response.text();
          throw new Error(text || `Failed to upload ${file.name}`);
        }
      }
      await load();
<<<<<<< HEAD
    } catch (err) {
=======
    } catch (err: any) {
>>>>>>> fc26d0af
      console.error(err);
      setError(err?.message || "Upload failed");
    } finally {
      setUploading(false);
    }
  };

<<<<<<< HEAD
  const onDelete = async (item) => {
=======
  const onDelete = async (item: MediaItem) => {
>>>>>>> fc26d0af
    if (!window.confirm(`Delete \"${item.name}\"? This cannot be undone.`)) return;
    try {
      const response = await fetch(api("/api/storage/delete"), {
        method: "POST",
        credentials: "include",
        headers: { "Content-Type": "application/json" },
        body: JSON.stringify({ path: item.path }),
      });
      if (!response.ok) throw new Error(`Delete failed: ${response.status}`);
      setItems((prev) => prev.filter((it) => it.path !== item.path));
<<<<<<< HEAD
    } catch (err) {
=======
    } catch (err: any) {
>>>>>>> fc26d0af
      console.error(err);
      setError(err?.message || "Delete failed");
    }
  };

<<<<<<< HEAD
  const onRename = async (item) => {
=======
  const onRename = async (item: MediaItem) => {
>>>>>>> fc26d0af
    const current = item.name;
    const suggestion = window.prompt("Rename file", current);
    if (!suggestion || suggestion === current) return;

    try {
      const response = await fetch(api("/api/storage/rename"), {
        method: "POST",
        credentials: "include",
        headers: { "Content-Type": "application/json" },
        body: JSON.stringify({ fromPath: item.path, toName: suggestion }),
      });
      if (!response.ok) {
        const text = await response.text();
        throw new Error(text || "Rename failed");
      }
      await load();
<<<<<<< HEAD
    } catch (err) {
=======
    } catch (err: any) {
>>>>>>> fc26d0af
      console.error(err);
      setError(err?.message || "Rename failed");
    }
  };

<<<<<<< HEAD
  const onCopy = async (url) => {
=======
  const onCopy = async (url: string) => {
>>>>>>> fc26d0af
    try {
      await navigator.clipboard.writeText(url);
    } catch {
      window.prompt("Copy URL", url);
    }
  };

  return (
    <div className="space-y-6 p-6 text-gray-900">
      <header className="flex flex-col gap-3 sm:flex-row sm:items-end sm:justify-between">
        <div>
          <h2 className="text-2xl font-bold">Media Manager</h2>
          <p className="text-sm text-gray-500">
            Upload, rename, and organize assets stored in the Supabase media bucket. Folders are hidden so everything is
            flat and searchable.
          </p>
        </div>
        <div className="flex flex-wrap gap-2">
          <label className="cursor-pointer rounded bg-yellow-400 px-3 py-2 text-sm font-semibold text-black hover:bg-yellow-300">
            {uploading ? "Uploading…" : "Upload files"}
            <input
              type="file"
              multiple
              className="hidden"
              onChange={(event) => {
                onUpload(event.target.files);
                event.target.value = "";
              }}
            />
          </label>
          <button
            className="rounded border px-3 py-2 text-sm hover:bg-gray-100"
            onClick={refresh}
            disabled={loading}
          >
            {loading ? "Refreshing…" : "Refresh"}
          </button>
        </div>
      </header>

      <section className="grid gap-4 rounded border bg-white p-4 md:grid-cols-2 xl:grid-cols-4">
        <label className="flex flex-col gap-1 text-sm">
          <span className="text-xs font-semibold uppercase text-gray-500">Search</span>
          <input
            className="rounded border px-3 py-2 text-black"
            placeholder="Filename contains…"
            value={search}
            onChange={(event) => setSearch(event.target.value)}
          />
        </label>
        <div className="flex flex-col gap-2 text-sm md:col-span-1 xl:col-span-2">
          <span className="text-xs font-semibold uppercase text-gray-500">Sort</span>
          <div className="flex flex-wrap gap-2">
            {SORT_OPTIONS.map((option) => (
              <button
                key={option.id}
                onClick={() => setActiveSortId(option.id)}
                className={`rounded-full px-3 py-1 text-sm ${
                  activeSortId === option.id
                    ? "bg-gray-900 text-white"
                    : "border border-gray-300 text-gray-700 hover:bg-gray-100"
                }`}
              >
                {option.label}
              </button>
            ))}
          </div>
        </div>
        <div className="flex items-end justify-end">
          {search && (
            <button
              className="text-sm text-gray-500 underline"
              onClick={() => setSearch("")}
            >
              Clear search
            </button>
          )}
        </div>
      </section>

      {error && <div className="rounded border border-red-200 bg-red-50 p-3 text-sm text-red-700">{error}</div>}

      {loading ? (
        <div className="text-sm text-gray-500">Loading media…</div>
      ) : items.length === 0 ? (
        <div className="text-sm text-gray-500">No media files found.</div>
      ) : (
        <div className="grid gap-4 md:grid-cols-2 xl:grid-cols-3">
          {items.map((item) => (
            <article key={item.path} className="overflow-hidden rounded-lg border bg-white shadow-sm">
              <div className="flex h-48 items-center justify-center bg-gray-100">
                {isImage(item.name, item.mime_type) ? (
                  <img src={item.url} alt={item.name} className="max-h-48 w-full object-contain" />
                ) : isVideo(item.name, item.mime_type) ? (
                  <video src={item.url} controls preload="metadata" className="max-h-48 w-full object-contain" />
                ) : (
                  <span className="truncate px-4 text-xs text-gray-500">{item.name}</span>
                )}
              </div>
              <div className="space-y-2 p-4 text-sm">
                <div className="truncate font-semibold" title={item.name}>
                  {item.name}
                </div>
                <div className="flex flex-wrap items-center gap-2 text-xs text-gray-500">
                  <span>{humanSize(item.size)}</span>
                  <span>•</span>
                  <span>{new Date(item.updated_at || item.created_at || Date.now()).toLocaleString()}</span>
                </div>
                <div className="flex flex-wrap gap-2">
                  <button
                    className="rounded border px-2 py-1 text-xs"
                    onClick={() => onCopy(item.url)}
                  >
                    Copy URL
                  </button>
                  <a
                    className="rounded border px-2 py-1 text-xs"
                    href={item.url}
                    target="_blank"
                    rel="noreferrer"
                  >
                    Open
                  </a>
                  <button
                    className="rounded border px-2 py-1 text-xs"
                    onClick={() => onRename(item)}
                  >
                    Rename
                  </button>
                  <button
                    className="ml-auto rounded bg-red-600 px-2 py-1 text-xs text-white"
                    onClick={() => onDelete(item)}
                  >
                    Delete
                  </button>
                </div>
              </div>
            </article>
          ))}
        </div>
      )}
    </div>
  );
}<|MERGE_RESOLUTION|>--- conflicted
+++ resolved
@@ -1,42 +1,6 @@
 import React from "react";
 import { api } from "../../lib/api";
 
-<<<<<<< HEAD
-const SORT_OPTIONS = [
-  { id: "newest", label: "Newest", sort: "updated_at", direction: "desc" },
-  { id: "oldest", label: "Oldest", sort: "updated_at", direction: "asc" },
-  { id: "name", label: "Name A–Z", sort: "name", direction: "asc" },
-  { id: "name-desc", label: "Name Z–A", sort: "name", direction: "desc" },
-  { id: "size", label: "Size", sort: "size", direction: "desc" },
-];
-
-const humanSize = (n) => {
-  if (n == null) return "";
-  if (n === 0) return "0 B";
-  const units = ["B", "KB", "MB", "GB", "TB"];
-  let size = n;
-  let idx = 0;
-  while (size >= 1024 && idx < units.length - 1) {
-    size /= 1024;
-    idx += 1;
-  }
-  return `${size.toFixed(size < 10 ? 1 : 0)} ${units[idx]}`;
-};
-
-const isImage = (name, mime) =>
-  (mime && mime.startsWith("image/")) || /\.(png|jpe?g|gif|webp|svg)$/i.test(name);
-const isVideo = (name, mime) =>
-  (mime && mime.startsWith("video/")) || /\.(mp4|webm|mov|m4v)$/i.test(name);
-
-export default function AdminMediaManager() {
-  const [items, setItems] = React.useState([]);
-  const [loading, setLoading] = React.useState(false);
-  const [uploading, setUploading] = React.useState(false);
-  const [error, setError] = React.useState(null);
-
-  const [search, setSearch] = React.useState("");
-  const [activeSortId, setActiveSortId] = React.useState(SORT_OPTIONS[0].id);
-=======
 interface MediaItem {
   name: string;
   path: string;
@@ -88,7 +52,6 @@
 
   const [search, setSearch] = React.useState("");
   const [activeSortId, setActiveSortId] = React.useState<string>(SORT_OPTIONS[0].id);
->>>>>>> fc26d0af
 
   const activeSort = SORT_OPTIONS.find((s) => s.id === activeSortId) ?? SORT_OPTIONS[0];
 
@@ -105,16 +68,9 @@
         credentials: "include",
       });
       if (!response.ok) throw new Error(`List failed: ${response.status}`);
-<<<<<<< HEAD
-
-      const data = await response.json();
-      setItems(data?.items || []);
-    } catch (err) {
-=======
       const data = await response.json();
       setItems((data?.items || []) as MediaItem[]);
     } catch (err: any) {
->>>>>>> fc26d0af
       console.error(err);
       setError(err?.message || "Failed to load media");
       setItems([]);
@@ -132,11 +88,7 @@
 
   const refresh = () => load();
 
-<<<<<<< HEAD
-  const onUpload = async (fileList) => {
-=======
   const onUpload = async (fileList: FileList | null) => {
->>>>>>> fc26d0af
     if (!fileList || fileList.length === 0) return;
     setUploading(true);
     setError(null);
@@ -155,11 +107,7 @@
         }
       }
       await load();
-<<<<<<< HEAD
-    } catch (err) {
-=======
     } catch (err: any) {
->>>>>>> fc26d0af
       console.error(err);
       setError(err?.message || "Upload failed");
     } finally {
@@ -167,11 +115,7 @@
     }
   };
 
-<<<<<<< HEAD
-  const onDelete = async (item) => {
-=======
   const onDelete = async (item: MediaItem) => {
->>>>>>> fc26d0af
     if (!window.confirm(`Delete \"${item.name}\"? This cannot be undone.`)) return;
     try {
       const response = await fetch(api("/api/storage/delete"), {
@@ -182,21 +126,13 @@
       });
       if (!response.ok) throw new Error(`Delete failed: ${response.status}`);
       setItems((prev) => prev.filter((it) => it.path !== item.path));
-<<<<<<< HEAD
-    } catch (err) {
-=======
     } catch (err: any) {
->>>>>>> fc26d0af
       console.error(err);
       setError(err?.message || "Delete failed");
     }
   };
 
-<<<<<<< HEAD
-  const onRename = async (item) => {
-=======
   const onRename = async (item: MediaItem) => {
->>>>>>> fc26d0af
     const current = item.name;
     const suggestion = window.prompt("Rename file", current);
     if (!suggestion || suggestion === current) return;
@@ -213,21 +149,13 @@
         throw new Error(text || "Rename failed");
       }
       await load();
-<<<<<<< HEAD
-    } catch (err) {
-=======
     } catch (err: any) {
->>>>>>> fc26d0af
       console.error(err);
       setError(err?.message || "Rename failed");
     }
   };
 
-<<<<<<< HEAD
-  const onCopy = async (url) => {
-=======
   const onCopy = async (url: string) => {
->>>>>>> fc26d0af
     try {
       await navigator.clipboard.writeText(url);
     } catch {
