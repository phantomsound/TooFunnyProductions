--- conflicted
+++ resolved
@@ -32,10 +32,7 @@
   const [loading, setLoading] = React.useState(false);
   const [uploading, setUploading] = React.useState(false);
   const [error, setError] = React.useState(null);
-<<<<<<< HEAD
-=======
   const [copiedPath, setCopiedPath] = React.useState(null);
->>>>>>> 24517373
 
   const [search, setSearch] = React.useState("");
   const [activeSortId, setActiveSortId] = React.useState(SORT_OPTIONS[0].id);
@@ -143,22 +140,15 @@
     }
   };
 
-<<<<<<< HEAD
-  const onCopy = async (url) => {
-=======
   const onCopy = async (item) => {
     const { url, path } = item;
->>>>>>> 24517373
     try {
       await navigator.clipboard.writeText(url);
     } catch {
       window.prompt("Copy URL", url);
     }
-<<<<<<< HEAD
-=======
     setCopiedPath(path);
     window.setTimeout(() => setCopiedPath((prev) => (prev === path ? null : prev)), 2000);
->>>>>>> 24517373
   };
 
   return (
@@ -265,11 +255,6 @@
                   <span>{new Date(item.updated_at || item.created_at || Date.now()).toLocaleString()}</span>
                 </div>
                 <div className="flex flex-wrap gap-2">
-<<<<<<< HEAD
-                  <button
-                    className="rounded border border-neutral-700 px-2 py-1 text-xs hover:bg-neutral-800"
-                    onClick={() => onCopy(item.url)}
-=======
                   <button
                     className="rounded border border-neutral-700 px-2 py-1 text-xs hover:bg-neutral-800"
                     onClick={() => onCopy(item)}
@@ -293,7 +278,6 @@
                   <button
                     className="ml-auto rounded bg-red-600 px-2 py-1 text-xs text-white hover:bg-red-500"
                     onClick={() => onDelete(item)}
->>>>>>> 24517373
                   >
                     Delete
                   </button>
