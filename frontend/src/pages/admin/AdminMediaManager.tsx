import React from "react";
import { api } from "../../lib/api";

<<<<<<< HEAD
interface MediaItem {
  name: string;
  path: string;
  url: string;
  size: number | null;
  created_at: string | null;
  updated_at: string | null;
  mime_type?: string | null;
}

type SortOption = {
  id: string;
  label: string;
  sort: string;
  direction: "asc" | "desc";
};

const SORT_OPTIONS: SortOption[] = [
  { id: "newest", label: "Newest", sort: "updated_at", direction: "desc" },
  { id: "oldest", label: "Oldest", sort: "updated_at", direction: "asc" },
  { id: "name", label: "Name A–Z", sort: "name", direction: "asc" },
  { id: "name-desc", label: "Name Z–A", sort: "name", direction: "desc" },
  { id: "size", label: "Size", sort: "size", direction: "desc" },
];

const humanSize = (n: number | null) => {
  if (n == null) return "";
  if (n === 0) return "0 B";
  const units = ["B", "KB", "MB", "GB", "TB"];
  let size = n;
  let idx = 0;
  while (size >= 1024 && idx < units.length - 1) {
    size /= 1024;
    idx += 1;
  }
  return `${size.toFixed(size < 10 ? 1 : 0)} ${units[idx]}`;
};

const isImage = (name: string, mime?: string | null) =>
  (mime && mime.startsWith("image/")) || /\.(png|jpe?g|gif|webp|svg)$/i.test(name);
const isVideo = (name: string, mime?: string | null) =>
  (mime && mime.startsWith("video/")) || /\.(mp4|webm|mov|m4v)$/i.test(name);

export default function AdminMediaManager() {
  const [items, setItems] = React.useState<MediaItem[]>([]);
  const [loading, setLoading] = React.useState(false);
  const [uploading, setUploading] = React.useState(false);
  const [error, setError] = React.useState<string | null>(null);

  const [search, setSearch] = React.useState("");
  const [activeSortId, setActiveSortId] = React.useState<string>(SORT_OPTIONS[0].id);
=======
const SORT_OPTIONS = [
  { id: "newest", label: "Newest", sort: "updated_at", direction: "desc" },
  { id: "oldest", label: "Oldest", sort: "updated_at", direction: "asc" },
  { id: "name", label: "Name A–Z", sort: "name", direction: "asc" },
  { id: "name-desc", label: "Name Z–A", sort: "name", direction: "desc" },
  { id: "size", label: "Size", sort: "size", direction: "desc" },
];

const humanSize = (n) => {
  if (n == null) return "";
  if (n === 0) return "0 B";
  const units = ["B", "KB", "MB", "GB", "TB"];
  let size = n;
  let idx = 0;
  while (size >= 1024 && idx < units.length - 1) {
    size /= 1024;
    idx += 1;
  }
  return `${size.toFixed(size < 10 ? 1 : 0)} ${units[idx]}`;
};

const isImage = (name, mime) =>
  (mime && mime.startsWith("image/")) || /\.(png|jpe?g|gif|webp|svg)$/i.test(name);
const isVideo = (name, mime) =>
  (mime && mime.startsWith("video/")) || /\.(mp4|webm|mov|m4v)$/i.test(name);

export default function AdminMediaManager() {
  const [items, setItems] = React.useState([]);
  const [loading, setLoading] = React.useState(false);
  const [uploading, setUploading] = React.useState(false);
  const [error, setError] = React.useState(null);

  const [search, setSearch] = React.useState("");
  const [activeSortId, setActiveSortId] = React.useState(SORT_OPTIONS[0].id);
>>>>>>> 23de2551

  const activeSort = SORT_OPTIONS.find((s) => s.id === activeSortId) ?? SORT_OPTIONS[0];

  const load = React.useCallback(async () => {
    setLoading(true);
    setError(null);
    try {
      const params = new URLSearchParams();
      params.set("sort", activeSort.sort);
      params.set("direction", activeSort.direction);
      if (search.trim()) params.set("q", search.trim());

      const response = await fetch(api(`/api/storage/list?${params.toString()}`), {
        credentials: "include",
      });
      if (!response.ok) throw new Error(`List failed: ${response.status}`);
<<<<<<< HEAD
      const data = await response.json();
      setItems((data?.items || []) as MediaItem[]);
    } catch (err: any) {
=======

      const data = await response.json();
      setItems(data?.items || []);
    } catch (err) {
>>>>>>> 23de2551
      console.error(err);
      setError(err?.message || "Failed to load media");
      setItems([]);
    } finally {
      setLoading(false);
    }
  }, [activeSort.direction, activeSort.sort, search]);

  React.useEffect(() => {
    const handle = setTimeout(() => {
      load();
    }, 200);
    return () => clearTimeout(handle);
  }, [load]);

  const refresh = () => load();

<<<<<<< HEAD
  const onUpload = async (fileList: FileList | null) => {
=======
  const onUpload = async (fileList) => {
>>>>>>> 23de2551
    if (!fileList || fileList.length === 0) return;
    setUploading(true);
    setError(null);
    try {
      for (const file of Array.from(fileList)) {
        const form = new FormData();
        form.append("file", file);
        const response = await fetch(api("/api/storage/upload"), {
          method: "POST",
          body: form,
          credentials: "include",
        });
        if (!response.ok) {
          const text = await response.text();
          throw new Error(text || `Failed to upload ${file.name}`);
        }
      }
      await load();
<<<<<<< HEAD
    } catch (err: any) {
=======
    } catch (err) {
>>>>>>> 23de2551
      console.error(err);
      setError(err?.message || "Upload failed");
    } finally {
      setUploading(false);
    }
  };

<<<<<<< HEAD
  const onDelete = async (item: MediaItem) => {
=======
  const onDelete = async (item) => {
>>>>>>> 23de2551
    if (!window.confirm(`Delete \"${item.name}\"? This cannot be undone.`)) return;
    try {
      const response = await fetch(api("/api/storage/delete"), {
        method: "POST",
        credentials: "include",
        headers: { "Content-Type": "application/json" },
        body: JSON.stringify({ path: item.path }),
      });
      if (!response.ok) throw new Error(`Delete failed: ${response.status}`);
      setItems((prev) => prev.filter((it) => it.path !== item.path));
<<<<<<< HEAD
    } catch (err: any) {
=======
    } catch (err) {
>>>>>>> 23de2551
      console.error(err);
      setError(err?.message || "Delete failed");
    }
  };

<<<<<<< HEAD
  const onRename = async (item: MediaItem) => {
=======
  const onRename = async (item) => {
>>>>>>> 23de2551
    const current = item.name;
    const suggestion = window.prompt("Rename file", current);
    if (!suggestion || suggestion === current) return;

    try {
      const response = await fetch(api("/api/storage/rename"), {
        method: "POST",
        credentials: "include",
        headers: { "Content-Type": "application/json" },
        body: JSON.stringify({ fromPath: item.path, toName: suggestion }),
      });
      if (!response.ok) {
        const text = await response.text();
        throw new Error(text || "Rename failed");
      }
      await load();
<<<<<<< HEAD
    } catch (err: any) {
=======
    } catch (err) {
>>>>>>> 23de2551
      console.error(err);
      setError(err?.message || "Rename failed");
    }
  };

<<<<<<< HEAD
  const onCopy = async (url: string) => {
=======
  const onCopy = async (url) => {
>>>>>>> 23de2551
    try {
      await navigator.clipboard.writeText(url);
    } catch {
      window.prompt("Copy URL", url);
    }
  };

  return (
<<<<<<< HEAD
    <div className="space-y-6 p-6 text-gray-900">
      <header className="flex flex-col gap-3 sm:flex-row sm:items-end sm:justify-between">
        <div>
          <h2 className="text-2xl font-bold">Media Manager</h2>
          <p className="text-sm text-gray-500">
=======
    <div className="space-y-6 text-neutral-100">
      <header className="flex flex-col gap-3 sm:flex-row sm:items-end sm:justify-between">
        <div>
          <h2 className="text-2xl font-bold text-yellow-300">Media Manager</h2>
          <p className="text-sm text-neutral-400">
>>>>>>> 23de2551
            Upload, rename, and organize assets stored in the Supabase media bucket. Folders are hidden so everything is
            flat and searchable.
          </p>
        </div>
        <div className="flex flex-wrap gap-2">
          <label className="cursor-pointer rounded bg-yellow-400 px-3 py-2 text-sm font-semibold text-black hover:bg-yellow-300">
            {uploading ? "Uploading…" : "Upload files"}
            <input
              type="file"
              multiple
              className="hidden"
              onChange={(event) => {
                onUpload(event.target.files);
                event.target.value = "";
              }}
            />
          </label>
          <button
<<<<<<< HEAD
            className="rounded border px-3 py-2 text-sm hover:bg-gray-100"
=======
            className="rounded border border-neutral-700 px-3 py-2 text-sm hover:bg-neutral-800"
>>>>>>> 23de2551
            onClick={refresh}
            disabled={loading}
          >
            {loading ? "Refreshing…" : "Refresh"}
          </button>
        </div>
      </header>

<<<<<<< HEAD
      <section className="grid gap-4 rounded border bg-white p-4 md:grid-cols-2 xl:grid-cols-4">
        <label className="flex flex-col gap-1 text-sm">
          <span className="text-xs font-semibold uppercase text-gray-500">Search</span>
          <input
            className="rounded border px-3 py-2 text-black"
=======
      <section className="grid gap-4 rounded border border-neutral-800 bg-neutral-900/70 p-4 md:grid-cols-2 xl:grid-cols-4">
        <label className="flex flex-col gap-1 text-sm">
          <span className="text-xs font-semibold uppercase text-neutral-500">Search</span>
          <input
            className="rounded border border-neutral-700 bg-neutral-800 px-3 py-2 text-neutral-100 placeholder:text-neutral-500"
>>>>>>> 23de2551
            placeholder="Filename contains…"
            value={search}
            onChange={(event) => setSearch(event.target.value)}
          />
        </label>
        <div className="flex flex-col gap-2 text-sm md:col-span-1 xl:col-span-2">
<<<<<<< HEAD
          <span className="text-xs font-semibold uppercase text-gray-500">Sort</span>
=======
          <span className="text-xs font-semibold uppercase text-neutral-500">Sort</span>
>>>>>>> 23de2551
          <div className="flex flex-wrap gap-2">
            {SORT_OPTIONS.map((option) => (
              <button
                key={option.id}
                onClick={() => setActiveSortId(option.id)}
                className={`rounded-full px-3 py-1 text-sm ${
                  activeSortId === option.id
<<<<<<< HEAD
                    ? "bg-gray-900 text-white"
                    : "border border-gray-300 text-gray-700 hover:bg-gray-100"
=======
                    ? "bg-neutral-100 text-neutral-900"
                    : "border border-neutral-700 text-neutral-300 hover:bg-neutral-800"
>>>>>>> 23de2551
                }`}
              >
                {option.label}
              </button>
            ))}
          </div>
        </div>
        <div className="flex items-end justify-end">
          {search && (
            <button
<<<<<<< HEAD
              className="text-sm text-gray-500 underline"
=======
              className="text-sm text-neutral-400 underline hover:text-neutral-200"
>>>>>>> 23de2551
              onClick={() => setSearch("")}
            >
              Clear search
            </button>
          )}
        </div>
      </section>

<<<<<<< HEAD
      {error && <div className="rounded border border-red-200 bg-red-50 p-3 text-sm text-red-700">{error}</div>}

      {loading ? (
        <div className="text-sm text-gray-500">Loading media…</div>
      ) : items.length === 0 ? (
        <div className="text-sm text-gray-500">No media files found.</div>
      ) : (
        <div className="grid gap-4 md:grid-cols-2 xl:grid-cols-3">
          {items.map((item) => (
            <article key={item.path} className="overflow-hidden rounded-lg border bg-white shadow-sm">
              <div className="flex h-48 items-center justify-center bg-gray-100">
=======
      {error && (
        <div className="rounded border border-red-400/40 bg-red-500/10 p-3 text-sm text-red-200">{error}</div>
      )}

      {loading ? (
        <div className="text-sm text-neutral-400">Loading media…</div>
      ) : items.length === 0 ? (
        <div className="text-sm text-neutral-400">No media files found.</div>
      ) : (
        <div className="grid gap-4 md:grid-cols-2 xl:grid-cols-3">
          {items.map((item) => (
            <article key={item.path} className="overflow-hidden rounded-lg border border-neutral-800 bg-neutral-900 shadow-sm">
              <div className="flex h-48 items-center justify-center bg-neutral-800">
>>>>>>> 23de2551
                {isImage(item.name, item.mime_type) ? (
                  <img src={item.url} alt={item.name} className="max-h-48 w-full object-contain" />
                ) : isVideo(item.name, item.mime_type) ? (
                  <video src={item.url} controls preload="metadata" className="max-h-48 w-full object-contain" />
                ) : (
<<<<<<< HEAD
                  <span className="truncate px-4 text-xs text-gray-500">{item.name}</span>
                )}
              </div>
              <div className="space-y-2 p-4 text-sm">
                <div className="truncate font-semibold" title={item.name}>
                  {item.name}
                </div>
                <div className="flex flex-wrap items-center gap-2 text-xs text-gray-500">
=======
                  <span className="truncate px-4 text-xs text-neutral-400">{item.name}</span>
                )}
              </div>
              <div className="space-y-2 p-4 text-sm">
                <div className="truncate font-semibold text-neutral-100" title={item.name}>
                  {item.name}
                </div>
                <div className="flex flex-wrap items-center gap-2 text-xs text-neutral-400">
>>>>>>> 23de2551
                  <span>{humanSize(item.size)}</span>
                  <span>•</span>
                  <span>{new Date(item.updated_at || item.created_at || Date.now()).toLocaleString()}</span>
                </div>
                <div className="flex flex-wrap gap-2">
                  <button
<<<<<<< HEAD
                    className="rounded border px-2 py-1 text-xs"
=======
                    className="rounded border border-neutral-700 px-2 py-1 text-xs hover:bg-neutral-800"
>>>>>>> 23de2551
                    onClick={() => onCopy(item.url)}
                  >
                    Copy URL
                  </button>
                  <a
<<<<<<< HEAD
                    className="rounded border px-2 py-1 text-xs"
=======
                    className="rounded border border-neutral-700 px-2 py-1 text-xs hover:bg-neutral-800"
>>>>>>> 23de2551
                    href={item.url}
                    target="_blank"
                    rel="noreferrer"
                  >
                    Open
                  </a>
                  <button
<<<<<<< HEAD
                    className="rounded border px-2 py-1 text-xs"
=======
                    className="rounded border border-neutral-700 px-2 py-1 text-xs hover:bg-neutral-800"
>>>>>>> 23de2551
                    onClick={() => onRename(item)}
                  >
                    Rename
                  </button>
                  <button
<<<<<<< HEAD
                    className="ml-auto rounded bg-red-600 px-2 py-1 text-xs text-white"
=======
                    className="ml-auto rounded bg-red-600 px-2 py-1 text-xs text-white hover:bg-red-500"
>>>>>>> 23de2551
                    onClick={() => onDelete(item)}
                  >
                    Delete
                  </button>
                </div>
              </div>
            </article>
          ))}
        </div>
      )}
    </div>
  );
}<|MERGE_RESOLUTION|>--- conflicted
+++ resolved
@@ -1,59 +1,6 @@
 import React from "react";
 import { api } from "../../lib/api";
 
-<<<<<<< HEAD
-interface MediaItem {
-  name: string;
-  path: string;
-  url: string;
-  size: number | null;
-  created_at: string | null;
-  updated_at: string | null;
-  mime_type?: string | null;
-}
-
-type SortOption = {
-  id: string;
-  label: string;
-  sort: string;
-  direction: "asc" | "desc";
-};
-
-const SORT_OPTIONS: SortOption[] = [
-  { id: "newest", label: "Newest", sort: "updated_at", direction: "desc" },
-  { id: "oldest", label: "Oldest", sort: "updated_at", direction: "asc" },
-  { id: "name", label: "Name A–Z", sort: "name", direction: "asc" },
-  { id: "name-desc", label: "Name Z–A", sort: "name", direction: "desc" },
-  { id: "size", label: "Size", sort: "size", direction: "desc" },
-];
-
-const humanSize = (n: number | null) => {
-  if (n == null) return "";
-  if (n === 0) return "0 B";
-  const units = ["B", "KB", "MB", "GB", "TB"];
-  let size = n;
-  let idx = 0;
-  while (size >= 1024 && idx < units.length - 1) {
-    size /= 1024;
-    idx += 1;
-  }
-  return `${size.toFixed(size < 10 ? 1 : 0)} ${units[idx]}`;
-};
-
-const isImage = (name: string, mime?: string | null) =>
-  (mime && mime.startsWith("image/")) || /\.(png|jpe?g|gif|webp|svg)$/i.test(name);
-const isVideo = (name: string, mime?: string | null) =>
-  (mime && mime.startsWith("video/")) || /\.(mp4|webm|mov|m4v)$/i.test(name);
-
-export default function AdminMediaManager() {
-  const [items, setItems] = React.useState<MediaItem[]>([]);
-  const [loading, setLoading] = React.useState(false);
-  const [uploading, setUploading] = React.useState(false);
-  const [error, setError] = React.useState<string | null>(null);
-
-  const [search, setSearch] = React.useState("");
-  const [activeSortId, setActiveSortId] = React.useState<string>(SORT_OPTIONS[0].id);
-=======
 const SORT_OPTIONS = [
   { id: "newest", label: "Newest", sort: "updated_at", direction: "desc" },
   { id: "oldest", label: "Oldest", sort: "updated_at", direction: "asc" },
@@ -88,7 +35,6 @@
 
   const [search, setSearch] = React.useState("");
   const [activeSortId, setActiveSortId] = React.useState(SORT_OPTIONS[0].id);
->>>>>>> 23de2551
 
   const activeSort = SORT_OPTIONS.find((s) => s.id === activeSortId) ?? SORT_OPTIONS[0];
 
@@ -105,16 +51,10 @@
         credentials: "include",
       });
       if (!response.ok) throw new Error(`List failed: ${response.status}`);
-<<<<<<< HEAD
-      const data = await response.json();
-      setItems((data?.items || []) as MediaItem[]);
-    } catch (err: any) {
-=======
 
       const data = await response.json();
       setItems(data?.items || []);
     } catch (err) {
->>>>>>> 23de2551
       console.error(err);
       setError(err?.message || "Failed to load media");
       setItems([]);
@@ -132,11 +72,7 @@
 
   const refresh = () => load();
 
-<<<<<<< HEAD
-  const onUpload = async (fileList: FileList | null) => {
-=======
   const onUpload = async (fileList) => {
->>>>>>> 23de2551
     if (!fileList || fileList.length === 0) return;
     setUploading(true);
     setError(null);
@@ -155,11 +91,7 @@
         }
       }
       await load();
-<<<<<<< HEAD
-    } catch (err: any) {
-=======
-    } catch (err) {
->>>>>>> 23de2551
+    } catch (err) {
       console.error(err);
       setError(err?.message || "Upload failed");
     } finally {
@@ -167,11 +99,7 @@
     }
   };
 
-<<<<<<< HEAD
-  const onDelete = async (item: MediaItem) => {
-=======
   const onDelete = async (item) => {
->>>>>>> 23de2551
     if (!window.confirm(`Delete \"${item.name}\"? This cannot be undone.`)) return;
     try {
       const response = await fetch(api("/api/storage/delete"), {
@@ -182,21 +110,13 @@
       });
       if (!response.ok) throw new Error(`Delete failed: ${response.status}`);
       setItems((prev) => prev.filter((it) => it.path !== item.path));
-<<<<<<< HEAD
-    } catch (err: any) {
-=======
-    } catch (err) {
->>>>>>> 23de2551
+    } catch (err) {
       console.error(err);
       setError(err?.message || "Delete failed");
     }
   };
 
-<<<<<<< HEAD
-  const onRename = async (item: MediaItem) => {
-=======
   const onRename = async (item) => {
->>>>>>> 23de2551
     const current = item.name;
     const suggestion = window.prompt("Rename file", current);
     if (!suggestion || suggestion === current) return;
@@ -213,21 +133,13 @@
         throw new Error(text || "Rename failed");
       }
       await load();
-<<<<<<< HEAD
-    } catch (err: any) {
-=======
-    } catch (err) {
->>>>>>> 23de2551
+    } catch (err) {
       console.error(err);
       setError(err?.message || "Rename failed");
     }
   };
 
-<<<<<<< HEAD
-  const onCopy = async (url: string) => {
-=======
   const onCopy = async (url) => {
->>>>>>> 23de2551
     try {
       await navigator.clipboard.writeText(url);
     } catch {
@@ -236,19 +148,11 @@
   };
 
   return (
-<<<<<<< HEAD
-    <div className="space-y-6 p-6 text-gray-900">
-      <header className="flex flex-col gap-3 sm:flex-row sm:items-end sm:justify-between">
-        <div>
-          <h2 className="text-2xl font-bold">Media Manager</h2>
-          <p className="text-sm text-gray-500">
-=======
     <div className="space-y-6 text-neutral-100">
       <header className="flex flex-col gap-3 sm:flex-row sm:items-end sm:justify-between">
         <div>
           <h2 className="text-2xl font-bold text-yellow-300">Media Manager</h2>
           <p className="text-sm text-neutral-400">
->>>>>>> 23de2551
             Upload, rename, and organize assets stored in the Supabase media bucket. Folders are hidden so everything is
             flat and searchable.
           </p>
@@ -267,11 +171,7 @@
             />
           </label>
           <button
-<<<<<<< HEAD
-            className="rounded border px-3 py-2 text-sm hover:bg-gray-100"
-=======
             className="rounded border border-neutral-700 px-3 py-2 text-sm hover:bg-neutral-800"
->>>>>>> 23de2551
             onClick={refresh}
             disabled={loading}
           >
@@ -280,30 +180,18 @@
         </div>
       </header>
 
-<<<<<<< HEAD
-      <section className="grid gap-4 rounded border bg-white p-4 md:grid-cols-2 xl:grid-cols-4">
-        <label className="flex flex-col gap-1 text-sm">
-          <span className="text-xs font-semibold uppercase text-gray-500">Search</span>
-          <input
-            className="rounded border px-3 py-2 text-black"
-=======
       <section className="grid gap-4 rounded border border-neutral-800 bg-neutral-900/70 p-4 md:grid-cols-2 xl:grid-cols-4">
         <label className="flex flex-col gap-1 text-sm">
           <span className="text-xs font-semibold uppercase text-neutral-500">Search</span>
           <input
             className="rounded border border-neutral-700 bg-neutral-800 px-3 py-2 text-neutral-100 placeholder:text-neutral-500"
->>>>>>> 23de2551
             placeholder="Filename contains…"
             value={search}
             onChange={(event) => setSearch(event.target.value)}
           />
         </label>
         <div className="flex flex-col gap-2 text-sm md:col-span-1 xl:col-span-2">
-<<<<<<< HEAD
-          <span className="text-xs font-semibold uppercase text-gray-500">Sort</span>
-=======
           <span className="text-xs font-semibold uppercase text-neutral-500">Sort</span>
->>>>>>> 23de2551
           <div className="flex flex-wrap gap-2">
             {SORT_OPTIONS.map((option) => (
               <button
@@ -311,13 +199,8 @@
                 onClick={() => setActiveSortId(option.id)}
                 className={`rounded-full px-3 py-1 text-sm ${
                   activeSortId === option.id
-<<<<<<< HEAD
-                    ? "bg-gray-900 text-white"
-                    : "border border-gray-300 text-gray-700 hover:bg-gray-100"
-=======
                     ? "bg-neutral-100 text-neutral-900"
                     : "border border-neutral-700 text-neutral-300 hover:bg-neutral-800"
->>>>>>> 23de2551
                 }`}
               >
                 {option.label}
@@ -328,11 +211,7 @@
         <div className="flex items-end justify-end">
           {search && (
             <button
-<<<<<<< HEAD
-              className="text-sm text-gray-500 underline"
-=======
               className="text-sm text-neutral-400 underline hover:text-neutral-200"
->>>>>>> 23de2551
               onClick={() => setSearch("")}
             >
               Clear search
@@ -341,19 +220,6 @@
         </div>
       </section>
 
-<<<<<<< HEAD
-      {error && <div className="rounded border border-red-200 bg-red-50 p-3 text-sm text-red-700">{error}</div>}
-
-      {loading ? (
-        <div className="text-sm text-gray-500">Loading media…</div>
-      ) : items.length === 0 ? (
-        <div className="text-sm text-gray-500">No media files found.</div>
-      ) : (
-        <div className="grid gap-4 md:grid-cols-2 xl:grid-cols-3">
-          {items.map((item) => (
-            <article key={item.path} className="overflow-hidden rounded-lg border bg-white shadow-sm">
-              <div className="flex h-48 items-center justify-center bg-gray-100">
-=======
       {error && (
         <div className="rounded border border-red-400/40 bg-red-500/10 p-3 text-sm text-red-200">{error}</div>
       )}
@@ -367,22 +233,11 @@
           {items.map((item) => (
             <article key={item.path} className="overflow-hidden rounded-lg border border-neutral-800 bg-neutral-900 shadow-sm">
               <div className="flex h-48 items-center justify-center bg-neutral-800">
->>>>>>> 23de2551
                 {isImage(item.name, item.mime_type) ? (
                   <img src={item.url} alt={item.name} className="max-h-48 w-full object-contain" />
                 ) : isVideo(item.name, item.mime_type) ? (
                   <video src={item.url} controls preload="metadata" className="max-h-48 w-full object-contain" />
                 ) : (
-<<<<<<< HEAD
-                  <span className="truncate px-4 text-xs text-gray-500">{item.name}</span>
-                )}
-              </div>
-              <div className="space-y-2 p-4 text-sm">
-                <div className="truncate font-semibold" title={item.name}>
-                  {item.name}
-                </div>
-                <div className="flex flex-wrap items-center gap-2 text-xs text-gray-500">
-=======
                   <span className="truncate px-4 text-xs text-neutral-400">{item.name}</span>
                 )}
               </div>
@@ -391,28 +246,19 @@
                   {item.name}
                 </div>
                 <div className="flex flex-wrap items-center gap-2 text-xs text-neutral-400">
->>>>>>> 23de2551
                   <span>{humanSize(item.size)}</span>
                   <span>•</span>
                   <span>{new Date(item.updated_at || item.created_at || Date.now()).toLocaleString()}</span>
                 </div>
                 <div className="flex flex-wrap gap-2">
                   <button
-<<<<<<< HEAD
-                    className="rounded border px-2 py-1 text-xs"
-=======
                     className="rounded border border-neutral-700 px-2 py-1 text-xs hover:bg-neutral-800"
->>>>>>> 23de2551
                     onClick={() => onCopy(item.url)}
                   >
                     Copy URL
                   </button>
                   <a
-<<<<<<< HEAD
-                    className="rounded border px-2 py-1 text-xs"
-=======
                     className="rounded border border-neutral-700 px-2 py-1 text-xs hover:bg-neutral-800"
->>>>>>> 23de2551
                     href={item.url}
                     target="_blank"
                     rel="noreferrer"
@@ -420,21 +266,13 @@
                     Open
                   </a>
                   <button
-<<<<<<< HEAD
-                    className="rounded border px-2 py-1 text-xs"
-=======
                     className="rounded border border-neutral-700 px-2 py-1 text-xs hover:bg-neutral-800"
->>>>>>> 23de2551
                     onClick={() => onRename(item)}
                   >
                     Rename
                   </button>
                   <button
-<<<<<<< HEAD
-                    className="ml-auto rounded bg-red-600 px-2 py-1 text-xs text-white"
-=======
                     className="ml-auto rounded bg-red-600 px-2 py-1 text-xs text-white hover:bg-red-500"
->>>>>>> 23de2551
                     onClick={() => onDelete(item)}
                   >
                     Delete
