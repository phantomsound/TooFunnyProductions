--- conflicted
+++ resolved
@@ -36,15 +36,9 @@
 
   const [search, setSearch] = React.useState("");
   const [activeSortId, setActiveSortId] = React.useState(SORT_OPTIONS[0].id);
-<<<<<<< HEAD
 
   const activeSort = SORT_OPTIONS.find((s) => s.id === activeSortId) ?? SORT_OPTIONS[0];
 
-=======
-
-  const activeSort = SORT_OPTIONS.find((s) => s.id === activeSortId) ?? SORT_OPTIONS[0];
-
->>>>>>> 5059b711
   const load = React.useCallback(async () => {
     setLoading(true);
     setError(null);
@@ -281,29 +275,6 @@
                   >
                     Rename
                   </button>
-<<<<<<< HEAD
-                  <button
-                    className="ml-auto rounded bg-red-600 px-2 py-1 text-xs text-white hover:bg-red-500"
-                    onClick={() => onDelete(item)}
-                  >
-                    Delete
-                  </button>
-                  <a
-                    className="rounded border border-neutral-700 px-2 py-1 text-xs hover:bg-neutral-800"
-                    href={item.url}
-                    target="_blank"
-                    rel="noreferrer"
-                  >
-                    Open
-                  </a>
-                  <button
-                    className="rounded border border-neutral-700 px-2 py-1 text-xs hover:bg-neutral-800"
-                    onClick={() => onRename(item)}
-                  >
-                    Rename
-                  </button>
-=======
->>>>>>> 5059b711
                   <button
                     className="ml-auto rounded bg-red-600 px-2 py-1 text-xs text-white hover:bg-red-500"
                     onClick={() => onDelete(item)}
