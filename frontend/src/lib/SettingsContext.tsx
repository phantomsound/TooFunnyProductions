--- conflicted
+++ resolved
@@ -80,85 +80,6 @@
   footer: "#000000",
 };
 
-<<<<<<< HEAD
-const ensureHex = (value: unknown, fallback: string): string => {
-  if (typeof value !== "string") return fallback;
-  const trimmed = value.trim();
-  const match = /^#?([0-9a-f]{3}|[0-9a-f]{6})$/i.exec(trimmed);
-  if (!match) return fallback;
-  let hex = match[1];
-  if (hex.length === 3) {
-    hex = hex
-      .split("")
-      .map((char) => char + char)
-      .join("");
-  }
-  return `#${hex.toUpperCase()}`;
-};
-
-const hexToRgb = (hex: string): [number, number, number] => {
-  const clean = ensureHex(hex, "#000000").slice(1);
-  const r = parseInt(clean.slice(0, 2), 16);
-  const g = parseInt(clean.slice(2, 4), 16);
-  const b = parseInt(clean.slice(4, 6), 16);
-  return [r, g, b];
-};
-
-const relativeLuminance = (hex: string): number => {
-  const [r, g, b] = hexToRgb(hex).map((value) => {
-    const channel = value / 255;
-    return channel <= 0.03928 ? channel / 12.92 : Math.pow((channel + 0.055) / 1.055, 2.4);
-  });
-  return 0.2126 * r + 0.7152 * g + 0.0722 * b;
-};
-
-const getReadableText = (hex: string): string => (relativeLuminance(hex) > 0.55 ? "#111111" : "#FFFFFF");
-
-const blend = (base: string, mix: string, weight: number): string => {
-  const [r1, g1, b1] = hexToRgb(base);
-  const [r2, g2, b2] = hexToRgb(mix);
-  const clamp = (value: number) => Math.min(255, Math.max(0, Math.round(value)));
-  const ratio = Math.min(1, Math.max(0, weight));
-  const r = clamp(r1 * (1 - ratio) + r2 * ratio);
-  const g = clamp(g1 * (1 - ratio) + g2 * ratio);
-  const b = clamp(b1 * (1 - ratio) + b2 * ratio);
-  return `#${[r, g, b]
-    .map((value) => value.toString(16).padStart(2, "0"))
-    .join("")
-    .toUpperCase()}`;
-};
-
-const computeTheme = (settings: Settings | null) => {
-  const useGlobal = settings?.theme_use_global !== false;
-  const accent = ensureHex(useGlobal ? settings?.theme_accent : null, DEFAULT_THEME.accent);
-  const background = ensureHex(useGlobal ? settings?.theme_bg : null, DEFAULT_THEME.background);
-  const header = ensureHex(useGlobal ? settings?.header_bg : null, DEFAULT_THEME.header);
-  const footer = ensureHex(useGlobal ? settings?.footer_bg : null, DEFAULT_THEME.footer);
-
-  const onAccent = getReadableText(accent);
-  const onBackground = getReadableText(background);
-  const onHeader = getReadableText(header);
-  const onFooter = getReadableText(footer);
-
-  return {
-    accent,
-    accentHover: blend(accent, onAccent, 0.15),
-    accentBorder: blend(accent, background, 0.55),
-    accentSoft: blend(background, accent, 0.12),
-    accentText: onAccent,
-    accentTextSoft: blend(onAccent, background, 0.35),
-    background,
-    backgroundText: onBackground,
-    backgroundTextMuted: blend(onBackground, background, 0.55),
-    surface: blend(background, onBackground, 0.08),
-    surfaceBorder: blend(onBackground, background, 0.82),
-    header,
-    headerText: onHeader,
-    headerTextMuted: blend(onHeader, header, 0.55),
-    footer,
-    footerText: onFooter,
-    footerTextMuted: blend(onFooter, footer, 0.55),
-=======
 const computeTheme = (settings: Settings | null) => {
   const useGlobal = settings?.theme_use_global !== false;
   const accent = normalizeHex(useGlobal ? settings?.theme_accent : null, DEFAULT_THEME.accent);
@@ -189,7 +110,6 @@
     footer,
     footerText: onFooter,
     footerTextMuted: blendColors(onFooter, footer, 0.55),
->>>>>>> abe6280b
   };
 };
 
