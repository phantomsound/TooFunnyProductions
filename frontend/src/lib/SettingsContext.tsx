/* =========================================================================
   FILE: frontend/src/lib/SettingsContext.tsx
   -------------------------------------------------------------------------
   Draft/Live context with save draft, pull live, publish, reload and stage.
   ========================================================================= */
import React, { createContext, useCallback, useContext, useEffect, useMemo, useState } from "react";
import { api } from "./api";
import { useAuth } from "../hooks/useAuth";

const isEventLike = (value: unknown): value is { nativeEvent?: unknown; preventDefault?: () => void } => {
  if (!value || typeof value !== "object") return false;
  const maybe = value as Record<string, unknown>;
  if (typeof maybe.preventDefault === "function") return true;
  if (maybe.nativeEvent) return true;
  if (typeof maybe.stopPropagation === "function") return true;
  if ("target" in maybe && maybe.target && typeof maybe.target === "object") return true;
  return false;
};

const isDomNode = (value: unknown): boolean => {
  if (!value || typeof value !== "object") return false;
  if (typeof Node !== "undefined" && value instanceof Node) return true;
  const maybe = value as { nodeType?: unknown; ownerDocument?: unknown; constructor?: { name?: unknown } };
  if (typeof maybe.nodeType === "number" && maybe.nodeType > 0) return true;
  if (maybe.ownerDocument && typeof maybe.ownerDocument === "object") return true;
  const ctorName = typeof maybe.constructor?.name === "string" ? maybe.constructor.name : "";
  return /Element$/i.test(ctorName) || /Node$/i.test(ctorName);
};

const toSerializable = (value: any, seen = new WeakSet<object>()): any => {
  if (value === null || value === undefined) return value;
  const type = typeof value;
  if (type === "string" || type === "number" || type === "boolean") return value;
  if (value instanceof Date) return value.toISOString();
  if (type === "function") return undefined;
  if (isEventLike(value)) return undefined;
  if (typeof File !== "undefined" && value instanceof File) return undefined;
  if (typeof Element !== "undefined" && value instanceof Element) return undefined;
  if (isDomNode(value)) return undefined;

  if (type === "object") {
    if (seen.has(value as object)) return undefined;
    seen.add(value as object);

    if (Array.isArray(value)) {
      const arr: any[] = [];
      for (const entry of value) {
        const serial = toSerializable(entry, seen);
        if (serial !== undefined) arr.push(serial);
      }
      return arr;
    }

    const obj: Record<string, any> = {};
    for (const [key, entry] of Object.entries(value)) {
      const serial = toSerializable(entry, seen);
      if (serial !== undefined) obj[key] = serial;
    }
    return obj;
  }

  return undefined;
};

const sanitizeSettings = (value: Settings | null | undefined): Settings => {
  if (!value || typeof value !== "object") return {};
  const sanitized = toSerializable(value);
  if (!sanitized || typeof sanitized !== "object" || Array.isArray(sanitized)) return {};
  return sanitized as Settings;
};
<<<<<<< HEAD

const isEventLike = (value: unknown): value is { nativeEvent?: unknown; preventDefault?: () => void } => {
  if (!value || typeof value !== "object") return false;
  const maybe = value as Record<string, unknown>;
  if (typeof maybe.preventDefault === "function") return true;
  if (maybe.nativeEvent) return true;
  if (typeof maybe.stopPropagation === "function") return true;
  if ("target" in maybe && maybe.target && typeof maybe.target === "object") return true;
  return false;
};

const sanitizeValue = (value: any, seen: WeakSet<object>): any => {
  if (value === null || value === undefined) return value;
  const type = typeof value;
  if (type === "string" || type === "number" || type === "boolean") return value;
  if (value instanceof Date) return value.toISOString();
  if (type === "function") return undefined;
  if (typeof File !== "undefined" && value instanceof File) return undefined;
  if (typeof Element !== "undefined" && value instanceof Element) return undefined;
  if (isEventLike(value)) return undefined;

  if (type === "object") {
    if (seen.has(value)) return undefined;
    seen.add(value);

    if (Array.isArray(value)) {
      const next: any[] = [];
      for (const entry of value) {
        const sanitized = sanitizeValue(entry, seen);
        if (sanitized !== undefined) next.push(sanitized);
      }
      return next;
    }

    const next: Record<string, any> = {};
    for (const [key, entry] of Object.entries(value)) {
      const sanitized = sanitizeValue(entry, seen);
      if (sanitized !== undefined) next[key] = sanitized;
    }
    return next;
  }

  return undefined;
};

const sanitizeSettings = (value: Settings | null | undefined): Settings => {
  if (!value || typeof value !== "object") return {};
  const sanitized = sanitizeValue(value, new WeakSet<object>());
  if (!sanitized || typeof sanitized !== "object" || Array.isArray(sanitized)) return {};
  return sanitized as Settings;
};

const jsonSafeStringify = (value: unknown): string => {
  const seen = new WeakSet<object>();
  return JSON.stringify(value, (_key, val) => {
    if (typeof val === "function") return undefined;
    if (val && typeof val === "object") {
      if (isEventLike(val)) return undefined;
      if (typeof File !== "undefined" && val instanceof File) return undefined;
      if (typeof Element !== "undefined" && val instanceof Element) return undefined;
      if (seen.has(val)) return undefined;
      seen.add(val);
    }
    return val;
  });
};
=======
>>>>>>> 889a92da

type Stage = "live" | "draft";
type Settings = Record<string, any>;

type LockState = {
  holder_email: string | null;
  acquired_at: string | null;
  expires_at: string | null;
} | null;

type AcquireOptions = {
  silent?: boolean;
  ttlSeconds?: number;
};

type ReleaseOptions = {
  silent?: boolean;
};

type Ctx = {
  stage: Stage;
  setStage: (s: Stage) => void;
  settings: Settings | null;         // current stage data (readonly-ish)
  setField: (k: string, v: any) => void; // mutate local working copy
  loading: boolean;
  isDirty: boolean;
  saving: boolean;
  save: (payload?: Partial<Settings>) => Promise<void>; // saves draft only (no-op if stage=live)
  pullLive: () => Promise<void>;     // copies live -> draft and loads it
  publish: () => Promise<void>;      // copies draft -> live and reloads live
  reload: () => Promise<void>;       // reload current stage from server
  lock: LockState;
  hasLock: boolean;
  lockedByOther: boolean;
  lockLoading: boolean;
  lockError: string | null;
  acquireLock: (options?: AcquireOptions) => Promise<boolean>;
  releaseLock: (options?: ReleaseOptions) => Promise<void>;
  refreshLock: () => Promise<void>;
};

const SettingsContext = createContext<Ctx | undefined>(undefined);

export function SettingsProvider({ children }: { children: React.ReactNode }) {
  const { user } = useAuth();
  const myEmail = user?.email ? user.email.toLowerCase() : null;

  const [stage, setStage] = useState<Stage>("live");
  const [settings, setSettings] = useState<Settings | null>(null);
  const [initial, setInitial] = useState<Settings | null>(null);
  const [loading, setLoading] = useState(true);
  const [saving, setSaving] = useState(false);
  const [lock, setLock] = useState<LockState>(null);
  const [lockLoading, setLockLoading] = useState(false);
  const [lockError, setLockError] = useState<string | null>(null);

  const lockOwner = useMemo(() => {
    if (!lock?.holder_email) return null;
    return String(lock.holder_email).toLowerCase();
  }, [lock?.holder_email]);

  const hasLock = Boolean(lockOwner && myEmail && lockOwner === myEmail);
  const lockedByOther = Boolean(lockOwner && lockOwner !== myEmail);

  const load = useCallback(async (s: Stage) => {
<<<<<<< HEAD
    const r = await fetch(api(`/api/settings?stage=${s}`), { credentials: "include" });
    const d = await r.json().catch(() => ({}));
    const safe = sanitizeSettings(d || {});
    setSettings(safe);
    setInitial(safe);
=======
    setLoading(true);
    try {
      const r = await fetch(api(`/api/settings?stage=${s}`), { credentials: "include" });
      const d = await r.json().catch(() => ({}));
      const safe = sanitizeSettings(d || {});
      setSettings(safe);
      setInitial(safe);
    } finally {
      setLoading(false);
    }
>>>>>>> 889a92da
  }, []);

  useEffect(() => { load(stage); }, [stage, load]);

  const isDirty = useMemo(() => {
    if (!settings || !initial) return false;
    try {
      return JSON.stringify(settings) !== JSON.stringify(initial);
    } catch {
      return true;
    }
  }, [settings, initial]);

  const setField = (k: string, v: any) => {
    if (stage !== "draft" || lockedByOther) return;
    setSettings((prev) => {
      const base = sanitizeSettings(prev || {});
      const nextValue = toSerializable(v);
      if (nextValue === undefined) {
        const { [k]: _omit, ...rest } = base;
        return rest;
      }
      return { ...base, [k]: nextValue };
    });
  };

  const save = useCallback(
    async (incoming?: Partial<Settings>) => {
      if (stage !== "draft" || lockedByOther) return;

      const payload = isEventLike(incoming) ? undefined : incoming;
      const base = sanitizeSettings(settings);
      const next = payload ? { ...base, ...sanitizeSettings(payload as Settings) } : base;

      if (!next || Object.keys(next).length === 0) return;

      // Optimistically update local state so forms stay in sync.
      const safe = sanitizeSettings(next);
      setSettings(safe);

      setSaving(true);
      try {
        const r = await fetch(api("/api/settings?stage=draft"), {
          method: "PUT",
          credentials: "include",
          headers: { "Content-Type": "application/json" },
          body: JSON.stringify(safe),
        });
        const out = await r.json().catch(() => ({}));
        if (!r.ok) throw new Error(out?.error || "Failed to save draft");
        const data = out.data && typeof out.data === "object" ? out.data : safe;
        const clean = sanitizeSettings(data);
        setSettings(clean);
        setInitial(clean);
      } finally {
        setSaving(false);
      }
    },
    [settings, stage, lockedByOther]
  );

  const refreshLock = useCallback(async () => {
    if (stage !== "draft") {
      setLock(null);
      setLockError(null);
      return;
    }
    try {
      const response = await fetch(api("/api/settings/lock"), { credentials: "include" });
      const data = await response.json().catch(() => ({}));
      if (!response.ok) {
        if (response.status === 403) {
          setLock(null);
          setLockError(null);
          return;
        }
        throw new Error(data?.error || "Failed to load lock");
      }
      setLock(data.lock || null);
      setLockError(null);
    } catch (error) {
      const message = error instanceof Error ? error.message : "Failed to load lock";
      setLockError(message);
    }
  }, [stage]);

  const acquireLock = useCallback(
    async (options: AcquireOptions = {}) => {
      if (stage !== "draft") return false;
      const { silent = false, ttlSeconds } = options;
      if (!silent) {
        setLockLoading(true);
        setLockError(null);
      }
      try {
        const response = await fetch(api("/api/settings/lock/acquire"), {
          method: "POST",
          credentials: "include",
          headers: { "Content-Type": "application/json" },
          body: JSON.stringify({ ttlSeconds }),
        });
        const data = await response.json().catch(() => ({}));
        if (!response.ok) {
          if (response.status === 423) {
            setLock(data.lock || null);
            if (!silent) setLockError(data?.error || "Draft locked by another editor.");
            return false;
          }
          if (response.status === 403) {
            setLock(null);
            if (!silent) setLockError("Admin access required to edit draft.");
            return false;
          }
          throw new Error(data?.error || "Failed to acquire lock");
        }
        setLock(data.lock || null);
        if (!silent) setLockError(null);
        return true;
      } catch (error) {
        if (!silent) {
          const message = error instanceof Error ? error.message : "Failed to acquire lock";
          setLockError(message);
        }
        return false;
      } finally {
        if (!silent) setLockLoading(false);
      }
    },
    [stage]
  );

  const releaseLock = useCallback(
    async (options: ReleaseOptions = {}) => {
      const { silent = false } = options;
      if (!silent) {
        setLockLoading(true);
        setLockError(null);
      }
      try {
        const response = await fetch(api("/api/settings/lock/release"), {
          method: "POST",
          credentials: "include",
        });
        const data = await response.json().catch(() => ({}));
        if (!response.ok) {
          if (!silent) setLockError(data?.error || "Failed to release lock");
          setLock(data.lock || null);
          return;
        }
        setLock(null);
        if (!silent) setLockError(null);
      } catch (error) {
        if (!silent) {
          const message = error instanceof Error ? error.message : "Failed to release lock";
          setLockError(message);
        }
      } finally {
        if (!silent) setLockLoading(false);
      }
    },
    []
  );

  const pullLive = useCallback(async () => {
    const previousStage = stage;
    try {
      const r = await fetch(api("/api/settings/pull-live"), { method: "POST", credentials: "include" });
      const out = await r.json().catch(() => ({}));
      if (!r.ok) throw new Error(out?.error || "Failed to pull live into draft");
      const data = out.data && typeof out.data === "object" ? out.data : {};
      const clean = sanitizeSettings(data);
      setSettings(clean);
      setInitial(clean);
      setStage("draft");
      await load("draft");
    } catch (error) {
      setStage(previousStage);
      throw error;
    }
  }, [load, stage]);

  const publish = useCallback(async () => {
    const r = await fetch(api("/api/settings/publish"), { method: "POST", credentials: "include" });
    const out = await r.json().catch(() => ({}));
    if (!r.ok) throw new Error(out?.error || "Failed to publish");
    // after publish, reload live and switch to live
    await load("live");
    setStage("live");
  }, [load]);

  const reload = useCallback(async () => { await load(stage); }, [stage, load]);

  useEffect(() => {
    if (stage === "draft") {
      acquireLock({ silent: true });
    } else {
      setLock(null);
      setLockError(null);
    }
  }, [stage, acquireLock]);

  useEffect(() => {
    if (stage !== "draft" || !hasLock) return;
    const handle = window.setInterval(() => {
      acquireLock({ silent: true, ttlSeconds: 300 });
    }, 60_000);
    return () => window.clearInterval(handle);
  }, [stage, hasLock, acquireLock]);

  useEffect(() => {
    if (stage !== "draft" || hasLock) return;
    const handle = window.setInterval(() => {
      refreshLock();
    }, 90_000);
    return () => window.clearInterval(handle);
  }, [stage, hasLock, refreshLock]);

  useEffect(() => {
    if (stage === "draft" || !hasLock) return;
    releaseLock({ silent: true }).catch(() => {});
  }, [stage, hasLock, releaseLock]);

  useEffect(() => {
    if (stage === "draft" || !lock) return;
    setLock(null);
    setLockError(null);
  }, [stage, lock]);

  useEffect(() => {
    if (!hasLock) return;
    const handler = () => {
      try {
        const blob = new Blob([JSON.stringify({})], { type: "application/json" });
        if (navigator.sendBeacon) {
          navigator.sendBeacon(api("/api/settings/lock/release"), blob);
        }
      } catch {
        /* no-op */
      }
    };
    window.addEventListener("beforeunload", handler);
    return () => window.removeEventListener("beforeunload", handler);
  }, [hasLock]);

  const value = useMemo<Ctx>(
    () => ({
      stage,
      setStage,
      settings,
      setField,
<<<<<<< HEAD
=======
      loading,
>>>>>>> 889a92da
      isDirty,
      saving,
      save,
      pullLive,
      publish,
      reload,
      lock,
      hasLock,
      lockedByOther,
      lockLoading,
      lockError,
      acquireLock,
      releaseLock,
      refreshLock,
    }),
    [
      stage,
      settings,
<<<<<<< HEAD
=======
      loading,
>>>>>>> 889a92da
      isDirty,
      saving,
      save,
      pullLive,
      publish,
      reload,
      lock,
      hasLock,
      lockedByOther,
      lockLoading,
      lockError,
      acquireLock,
      releaseLock,
      refreshLock,
    ]
  );

  return <SettingsContext.Provider value={value}>{children}</SettingsContext.Provider>;
}

export function useSettings() {
  const ctx = useContext(SettingsContext);
  if (!ctx) throw new Error("useSettings must be used within SettingsProvider");
  return ctx;
}<|MERGE_RESOLUTION|>--- conflicted
+++ resolved
@@ -68,75 +68,6 @@
   if (!sanitized || typeof sanitized !== "object" || Array.isArray(sanitized)) return {};
   return sanitized as Settings;
 };
-<<<<<<< HEAD
-
-const isEventLike = (value: unknown): value is { nativeEvent?: unknown; preventDefault?: () => void } => {
-  if (!value || typeof value !== "object") return false;
-  const maybe = value as Record<string, unknown>;
-  if (typeof maybe.preventDefault === "function") return true;
-  if (maybe.nativeEvent) return true;
-  if (typeof maybe.stopPropagation === "function") return true;
-  if ("target" in maybe && maybe.target && typeof maybe.target === "object") return true;
-  return false;
-};
-
-const sanitizeValue = (value: any, seen: WeakSet<object>): any => {
-  if (value === null || value === undefined) return value;
-  const type = typeof value;
-  if (type === "string" || type === "number" || type === "boolean") return value;
-  if (value instanceof Date) return value.toISOString();
-  if (type === "function") return undefined;
-  if (typeof File !== "undefined" && value instanceof File) return undefined;
-  if (typeof Element !== "undefined" && value instanceof Element) return undefined;
-  if (isEventLike(value)) return undefined;
-
-  if (type === "object") {
-    if (seen.has(value)) return undefined;
-    seen.add(value);
-
-    if (Array.isArray(value)) {
-      const next: any[] = [];
-      for (const entry of value) {
-        const sanitized = sanitizeValue(entry, seen);
-        if (sanitized !== undefined) next.push(sanitized);
-      }
-      return next;
-    }
-
-    const next: Record<string, any> = {};
-    for (const [key, entry] of Object.entries(value)) {
-      const sanitized = sanitizeValue(entry, seen);
-      if (sanitized !== undefined) next[key] = sanitized;
-    }
-    return next;
-  }
-
-  return undefined;
-};
-
-const sanitizeSettings = (value: Settings | null | undefined): Settings => {
-  if (!value || typeof value !== "object") return {};
-  const sanitized = sanitizeValue(value, new WeakSet<object>());
-  if (!sanitized || typeof sanitized !== "object" || Array.isArray(sanitized)) return {};
-  return sanitized as Settings;
-};
-
-const jsonSafeStringify = (value: unknown): string => {
-  const seen = new WeakSet<object>();
-  return JSON.stringify(value, (_key, val) => {
-    if (typeof val === "function") return undefined;
-    if (val && typeof val === "object") {
-      if (isEventLike(val)) return undefined;
-      if (typeof File !== "undefined" && val instanceof File) return undefined;
-      if (typeof Element !== "undefined" && val instanceof Element) return undefined;
-      if (seen.has(val)) return undefined;
-      seen.add(val);
-    }
-    return val;
-  });
-};
-=======
->>>>>>> 889a92da
 
 type Stage = "live" | "draft";
 type Settings = Record<string, any>;
@@ -202,13 +133,6 @@
   const lockedByOther = Boolean(lockOwner && lockOwner !== myEmail);
 
   const load = useCallback(async (s: Stage) => {
-<<<<<<< HEAD
-    const r = await fetch(api(`/api/settings?stage=${s}`), { credentials: "include" });
-    const d = await r.json().catch(() => ({}));
-    const safe = sanitizeSettings(d || {});
-    setSettings(safe);
-    setInitial(safe);
-=======
     setLoading(true);
     try {
       const r = await fetch(api(`/api/settings?stage=${s}`), { credentials: "include" });
@@ -219,7 +143,6 @@
     } finally {
       setLoading(false);
     }
->>>>>>> 889a92da
   }, []);
 
   useEffect(() => { load(stage); }, [stage, load]);
@@ -470,10 +393,7 @@
       setStage,
       settings,
       setField,
-<<<<<<< HEAD
-=======
       loading,
->>>>>>> 889a92da
       isDirty,
       saving,
       save,
@@ -492,10 +412,7 @@
     [
       stage,
       settings,
-<<<<<<< HEAD
-=======
       loading,
->>>>>>> 889a92da
       isDirty,
       saving,
       save,
